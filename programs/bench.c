/*
    bench.c - Demo module to benchmark open-source compression algorithms
    Copyright (C) Yann Collet 2012-2015

    GPL v2 License

    This program is free software; you can redistribute it and/or modify
    it under the terms of the GNU General Public License as published by
    the Free Software Foundation; either version 2 of the License, or
    (at your option) any later version.

    This program is distributed in the hope that it will be useful,
    but WITHOUT ANY WARRANTY; without even the implied warranty of
    MERCHANTABILITY or FITNESS FOR A PARTICULAR PURPOSE.  See the
    GNU General Public License for more details.

    You should have received a copy of the GNU General Public License along
    with this program; if not, write to the Free Software Foundation, Inc.,
    51 Franklin Street, Fifth Floor, Boston, MA 02110-1301 USA.

    You can contact the author at :
    - zstd source repository : https://github.com/Cyan4973/zstd
    - ztsd public forum : https://groups.google.com/forum/#!forum/lz4c
*/

/* **************************************
*  Compiler Options
****************************************/
/* Disable some Visual warning messages */
#ifdef _MSC_VER
#  define _CRT_SECURE_NO_WARNINGS                /* fopen */
#  pragma warning(disable : 4127)                /* disable: C4127: conditional expression is constant */
#endif

/* Unix Large Files support (>4GB) */
#define _FILE_OFFSET_BITS 64
#if (defined(__sun__) && (!defined(__LP64__)))   /* Sun Solaris 32-bits requires specific definitions */
#  define _LARGEFILE_SOURCE
#elif ! defined(__LP64__)                        /* No point defining Large file for 64 bit */
#  define _LARGEFILE64_SOURCE
#endif


/* *************************************
*  Includes
***************************************/
#define _POSIX_C_SOURCE 199309L /* before <time.h> - needed for nanosleep() */
#include <stdlib.h>      /* malloc, free */
#include <string.h>      /* memset */
#include <stdio.h>       /* fprintf, fopen, ftello64 */
#include <sys/types.h>   /* stat64 */
#include <sys/stat.h>    /* stat64 */
<<<<<<< HEAD
#include <time.h>         /* clock_t, nanosleep, clock, CLOCKS_PER_SEC */

/* sleep : posix - windows - others */
#if !defined(_WIN32) && (defined(__unix__) || defined(__unix) || (defined(__APPLE__) && defined(__MACH__)))
#  include <unistd.h>
#  include <sys/resource.h> /* setpriority */
#  define BMK_sleep(s) sleep(s)
#  define mili_sleep(mili) { struct timespec t; t.tv_sec=0; t.tv_nsec=mili*1000000ULL; nanosleep(&t, NULL); }
#  define setHighPriority() setpriority(PRIO_PROCESS, 0, -20)
#elif defined(_WIN32)
#  include <windows.h>
#  define BMK_sleep(s) Sleep(1000*s)
#  define mili_sleep(mili) Sleep(mili)
#  define setHighPriority() SetPriorityClass(GetCurrentProcess(), REALTIME_PRIORITY_CLASS)
#else
#  define BMK_sleep(s)   /* disabled */
#  define mili_sleep(mili) /* disabled */
#  define setHighPriority() /* disabled */
#endif

#if !defined(_WIN32) && (defined(__unix__) || defined(__unix) || (defined(__APPLE__) && defined(__MACH__)))
   typedef clock_t BMK_time_t;
#  define BMK_initTimer(ticksPerSecond) ticksPerSecond=0
#  define BMK_getTime(x) x = clock()
#  define BMK_getSpanTimeMicro(ticksPerSecond, clockStart, clockEnd) (1000000ULL * (clockEnd - clockStart) / CLOCKS_PER_SEC)
#  define BMK_getSpanTimeNano(ticksPerSecond, clockStart, clockEnd) (1000000000ULL * (clockEnd - clockStart) / CLOCKS_PER_SEC)
#elif defined(_WIN32)
   typedef LARGE_INTEGER BMK_time_t;
#  define BMK_initTimer(x) if (!QueryPerformanceFrequency(&x)) { fprintf(stderr, "ERROR: QueryPerformance not present\n"); }
#  define BMK_getTime(x) QueryPerformanceCounter(&x)
#  define BMK_getSpanTimeMicro(ticksPerSecond, clockStart, clockEnd) (1000000ULL*(clockEnd.QuadPart - clockStart.QuadPart)/ticksPerSecond.QuadPart)
#  define BMK_getSpanTimeNano(ticksPerSecond, clockStart, clockEnd) (1000000000ULL*(clockEnd.QuadPart - clockStart.QuadPart)/ticksPerSecond.QuadPart)
#else
   typedef int BMK_time_t;
#  define BMK_initTimer(ticksPerSecond) ticksPerSecond=0
#  define BMK_getTimeMicro(clockStart) clockStart=1
#  define BMK_getSpanTimeMicro(ticksPerSecond, clockStart, clockEnd) (TIMELOOP_S*1000000ULL+clockEnd-clockStart)
#  define BMK_getSpanTimeNano(ticksPerSecond, clockStart, clockEnd) (TIMELOOP_S*1000000000ULL+clockEnd-clockStart)
=======
#include <time.h>        /* clock_t, clock, CLOCKS_PER_SEC */

/* sleep : posix - windows - others */
#if !defined(_WIN32) && (defined(__unix__) || defined(__unix) || (defined(__APPLE__) && defined(__MACH__)))
#  include <unistd.h>         /* sleep */
#  include <sys/resource.h>   /* setpriority */
#  define BMK_sleep(s) sleep(s)
#  define HIGH_PRIORITY setpriority(PRIO_PROCESS, 0, -20)
#elif defined(_WIN32)
#  include <windows.h>
#  define BMK_sleep(s) Sleep(1000*s)
#  define HIGH_PRIORITY SetPriorityClass(GetCurrentProcess(), REALTIME_PRIORITY_CLASS);
#else
#  define BMK_sleep(s)   /* disabled */
#  define HIGH_PRIORITY
>>>>>>> 15354149
#endif

#include "mem.h"
#include "zstd_static.h"
#include "zstd_internal.h" /* ZSTD_compressBegin_targetSrcSize */
#include "datagen.h"       /* RDG_genBuffer */
#include "xxhash.h"
<<<<<<< HEAD
=======
#include "datagen.h"     /* RDG_genBuffer */
>>>>>>> 15354149


/* *************************************
*  Compiler specifics
***************************************/
#if !defined(S_ISREG)
#  define S_ISREG(x) (((x) & S_IFMT) == S_IFREG)
#endif

#ifdef _MSC_VER
#define snprintf sprintf_s
#endif


/* *************************************
*  Constants
***************************************/
#ifndef ZSTD_VERSION
#  define ZSTD_VERSION ""
#endif

#define NBLOOPS          3
#define TIMELOOP_S       1
#define ACTIVEPERIOD_S  70
#define COOLPERIOD_S    10

#define KB *(1 <<10)
#define MB *(1 <<20)
#define GB *(1U<<30)

static const size_t maxMemory = (sizeof(size_t)==4)  ?  (2 GB - 64 MB) : (size_t)(1ULL << ((sizeof(size_t)*8)-31));

static U32 g_compressibilityDefault = 50;


/* *************************************
*  console display
***************************************/
#define DISPLAY(...)         fprintf(stderr, __VA_ARGS__)
#define DISPLAYLEVEL(l, ...) if (g_displayLevel>=l) { DISPLAY(__VA_ARGS__); }
static U32 g_displayLevel = 2;   /* 0 : no display;   1: errors;   2 : + result + interaction + warnings;   3 : + progression;   4 : + information */


/* *************************************
*  Exceptions
***************************************/
#ifndef DEBUG
#  define DEBUG 0
#endif
#define DEBUGOUTPUT(...) if (DEBUG) DISPLAY(__VA_ARGS__);
#define EXM_THROW(error, ...)                                             \
{                                                                         \
    DEBUGOUTPUT("Error defined at %s, line %i : \n", __FILE__, __LINE__); \
    DISPLAYLEVEL(1, "Error %i : ", error);                                \
    DISPLAYLEVEL(1, __VA_ARGS__);                                         \
    DISPLAYLEVEL(1, "\n");                                                \
    exit(error);                                                          \
}


/* *************************************
*  Benchmark Parameters
***************************************/
static U32 g_nbIterations = NBLOOPS;
static size_t g_blockSize = 0;
int g_additionalParam = 0;

void BMK_setNotificationLevel(unsigned level) { g_displayLevel=level; }

void BMK_setAdditionalParam(int additionalParam) { g_additionalParam=additionalParam; }

void BMK_SetNbIterations(unsigned nbLoops)
{
    g_nbIterations = nbLoops;
    DISPLAYLEVEL(2, "- %i iterations -\n", g_nbIterations);
}

void BMK_SetBlockSize(size_t blockSize)
{
    g_blockSize = blockSize;
    DISPLAYLEVEL(2, "using blocks of size %u KB \n", (U32)(blockSize>>10));
}


/* ********************************************************
*  Private functions
**********************************************************/
/* returns time span in microseconds */
static U64 BMK_clockSpan( BMK_time_t clockStart, BMK_time_t ticksPerSecond )
{
    BMK_time_t clockEnd;
    
    (void)ticksPerSecond;
    BMK_getTime(clockEnd);
    return BMK_getSpanTimeMicro(ticksPerSecond, clockStart, clockEnd);
}

static U64 BMK_getFileSize(const char* infilename)
{
    int r;
#if defined(_MSC_VER)
    struct _stat64 statbuf;
    r = _stat64(infilename, &statbuf);
#else
    struct stat statbuf;
    r = stat(infilename, &statbuf);
#endif
    if (r || !S_ISREG(statbuf.st_mode)) return 0;   /* No good... */
    return (U64)statbuf.st_size;
}


/* ********************************************************
*  Bench functions
**********************************************************/
typedef struct
{
    const char* srcPtr;
    size_t srcSize;
    char*  cPtr;
    size_t cRoom;
    size_t cSize;
    char*  resPtr;
    size_t resSize;
} blockParam_t;

typedef struct
{
    double ratio;
    size_t cSize;
    double cSpeed;
    double dSpeed;
} benchResult_t;

            
#define MIN(a,b) ((a)<(b) ? (a) : (b))
#define MAX(a,b) ((a)>(b) ? (a) : (b))

static int BMK_benchMem(const void* srcBuffer, size_t srcSize,
                        const char* displayName, int cLevel,
                        const size_t* fileSizes, U32 nbFiles,
                        const void* dictBuffer, size_t dictBufferSize, benchResult_t *result)
{
    size_t const blockSize = (g_blockSize ? g_blockSize : srcSize) + (!srcSize);   /* avoid div by 0 */
    U32 const maxNbBlocks = (U32) ((srcSize + (blockSize-1)) / blockSize) + nbFiles;
    blockParam_t* const blockTable = (blockParam_t*) malloc(maxNbBlocks * sizeof(blockParam_t));
    size_t const maxCompressedSize = ZSTD_compressBound(srcSize) + (maxNbBlocks * 1024);   /* add some room for safety */
    void* const compressedBuffer = malloc(maxCompressedSize);
    void* const resultBuffer = malloc(srcSize);
    ZSTD_CCtx* refCtx = ZSTD_createCCtx();
    ZSTD_CCtx* ctx = ZSTD_createCCtx();
    ZSTD_DCtx* refDCtx = ZSTD_createDCtx();
    ZSTD_DCtx* dctx = ZSTD_createDCtx();
<<<<<<< HEAD

    U64 const crcOrig = XXH64(srcBuffer, srcSize, 0);
=======
>>>>>>> 15354149
    U32 nbBlocks;
    BMK_time_t ticksPerSecond;

    /* checks */
    if (!compressedBuffer || !resultBuffer || !blockTable || !refCtx || !ctx || !refDCtx || !dctx)
        EXM_THROW(31, "not enough memory");

    /* init */
    if (strlen(displayName)>17) displayName += strlen(displayName)-17;   /* can only display 17 characters */
<<<<<<< HEAD
    BMK_initTimer(ticksPerSecond);
=======
    HIGH_PRIORITY;
>>>>>>> 15354149

    /* Init blockTable data */
    {   const char* srcPtr = (const char*)srcBuffer;
        char* cPtr = (char*)compressedBuffer;
        char* resPtr = (char*)resultBuffer;
        U32 fileNb;
        for (nbBlocks=0, fileNb=0; fileNb<nbFiles; fileNb++) {
            size_t remaining = fileSizes[fileNb];
            U32 const nbBlocksforThisFile = (U32)((remaining + (blockSize-1)) / blockSize);
            U32 const blockEnd = nbBlocks + nbBlocksforThisFile;
            for ( ; nbBlocks<blockEnd; nbBlocks++) {
                size_t const thisBlockSize = MIN(remaining, blockSize);
                blockTable[nbBlocks].srcPtr = srcPtr;
                blockTable[nbBlocks].cPtr = cPtr;
                blockTable[nbBlocks].resPtr = resPtr;
                blockTable[nbBlocks].srcSize = thisBlockSize;
                blockTable[nbBlocks].cRoom = ZSTD_compressBound(thisBlockSize);
                srcPtr += thisBlockSize;
                cPtr += blockTable[nbBlocks].cRoom;
                resPtr += thisBlockSize;
                remaining -= thisBlockSize;
    }   }   }

    /* warmimg up memory */
    RDG_genBuffer(compressedBuffer, maxCompressedSize, 0.10, 0.50, 1);

    /* Bench */
<<<<<<< HEAD
    {   size_t cSize = 0;
        double fastestC = 100000000., fastestD = 100000000.;
        double ratio = 0.;
        U64 crcCheck = 0;
        BMK_time_t coolTime;
=======
    {   double fastestC = 100000000., fastestD = 100000000.;
        U64 const crcOrig = XXH64(srcBuffer, srcSize, 0);
        clock_t coolTime = clock();
>>>>>>> 15354149
        U32 testNb;

        BMK_getTime(coolTime);
        DISPLAYLEVEL(2, "\r%79s\r", "");
        for (testNb = 1; testNb <= (g_nbIterations + !g_nbIterations); testNb++) {
<<<<<<< HEAD
            int nbLoops;
            BMK_time_t clockStart, clockEnd;
            U64 clockSpan;
            U64 const clockLoop = g_nbIterations ? TIMELOOP_S*1000000ULL : 10;
=======
            size_t cSize;
            double ratio = 0.;
            clock_t clockStart;
            clock_t const clockLoop = g_nbIterations ? TIMELOOP_S * CLOCKS_PER_SEC : 10;
>>>>>>> 15354149

            /* overheat protection */
            if (BMK_clockSpan(coolTime, ticksPerSecond) > ACTIVEPERIOD_S*1000000ULL) {
                DISPLAY("\rcooling down ...    \r");
                BMK_sleep(COOLPERIOD_S);
                BMK_getTime(coolTime);
            }

            /* Compression */
            DISPLAYLEVEL(2, "%2i-%-17.17s :%10u ->\r", testNb, displayName, (U32)srcSize);
            memset(compressedBuffer, 0xE5, maxCompressedSize);  /* warm up and erase result buffer */

<<<<<<< HEAD
            mili_sleep(1); /* give processor time to other processes */
            BMK_getTime(clockStart);
            do { BMK_getTime(clockEnd); }
            while (BMK_getSpanTimeNano(ticksPerSecond, clockStart, clockEnd) == 0);
            BMK_getTime(clockStart);

            for (nbLoops = 0 ; BMK_clockSpan(clockStart, ticksPerSecond) < clockLoop ; nbLoops++) {
                U32 blockNb;
                ZSTD_compressBegin_targetSrcSize(refCtx, dictBuffer, dictBufferSize, blockSize, cLevel);
                for (blockNb=0; blockNb<nbBlocks; blockNb++) {
                    size_t const rSize = ZSTD_compress_usingPreparedCCtx(ctx, refCtx,
                                        blockTable[blockNb].cPtr,  blockTable[blockNb].cRoom,
                                        blockTable[blockNb].srcPtr,blockTable[blockNb].srcSize);
                    if (ZSTD_isError(rSize)) EXM_THROW(1, "ZSTD_compress_usingPreparedCCtx() failed : %s", ZSTD_getErrorName(rSize));
                    blockTable[blockNb].cSize = rSize;
            }   }
            clockSpan = BMK_clockSpan(clockStart, ticksPerSecond);
=======
            clockStart = clock();
            while (clock() == clockStart);
            clockStart = clock();
            {   U32 nbLoops;
                for (nbLoops = 0 ; BMK_clockSpan(clockStart) < clockLoop ; nbLoops++) {
                    U32 blockNb;
                    ZSTD_compressBegin_usingDict(refCtx, dictBuffer, dictBufferSize, cLevel);
                    for (blockNb=0; blockNb<nbBlocks; blockNb++) {
                        size_t const rSize = ZSTD_compress_usingPreparedCCtx(ctx, refCtx,
                                            blockTable[blockNb].cPtr,  blockTable[blockNb].cRoom,
                                            blockTable[blockNb].srcPtr,blockTable[blockNb].srcSize);
                        if (ZSTD_isError(rSize)) EXM_THROW(1, "ZSTD_compress_usingPreparedCCtx() failed : %s", ZSTD_getErrorName(rSize));
                        blockTable[blockNb].cSize = rSize;
                }   }
                {   clock_t const clockSpan = BMK_clockSpan(clockStart);
                    if ((double)clockSpan < fastestC*nbLoops) fastestC = (double)clockSpan / nbLoops;
            }   }
>>>>>>> 15354149

            cSize = 0;
            { U32 blockNb; for (blockNb=0; blockNb<nbBlocks; blockNb++) cSize += blockTable[blockNb].cSize; }
            ratio = (double)srcSize / (double)cSize;
            DISPLAYLEVEL(2, "%2i-%-17.17s :%10u ->%10u (%5.3f),%6.1f MB/s\r",
                    testNb, displayName, (U32)srcSize, (U32)cSize, ratio,
                    (double)srcSize / fastestC );

            (void)fastestD; (void)crcOrig;   /*  unused when decompression disabled */
#if 1
            /* Decompression */
            memset(resultBuffer, 0xD6, srcSize);  /* warm result buffer */

            mili_sleep(1); /* give processor time to other processes */
            BMK_getTime(clockStart);
            do { BMK_getTime(clockEnd); }
            while (BMK_getSpanTimeNano(ticksPerSecond, clockStart, clockEnd) == 0);
            BMK_getTime(clockStart);

<<<<<<< HEAD
            for (nbLoops = 0 ; BMK_clockSpan(clockStart, ticksPerSecond) < clockLoop ; nbLoops++) {
                U32 blockNb;
                ZSTD_decompressBegin_usingDict(refDCtx, dictBuffer, dictBufferSize);
                for (blockNb=0; blockNb<nbBlocks; blockNb++) {
                    size_t regenSize = ZSTD_decompress_usingPreparedDCtx(dctx, refDCtx,
                        blockTable[blockNb].resPtr, blockTable[blockNb].srcSize,
                        blockTable[blockNb].cPtr, blockTable[blockNb].cSize);
                    if (ZSTD_isError(regenSize)) {
                        DISPLAY("ZSTD_decompress_usingPreparedDCtx() failed on block %u : %s",
                                  blockNb, ZSTD_getErrorName(regenSize));
                        goto _findError;
                    }
                    blockTable[blockNb].resSize = regenSize;
            }   }

            clockSpan = BMK_clockSpan(clockStart, ticksPerSecond);
            if ((double)clockSpan < fastestD*nbLoops) fastestD = (double)clockSpan / nbLoops;
            DISPLAYLEVEL(2, "%2i-%-17.17s :%10u ->%10u (%5.3f),%6.1f MB/s ,%6.1f MB/s\r",
=======
            {   U32 nbLoops;
                for (nbLoops = 0 ; BMK_clockSpan(clockStart) < clockLoop ; nbLoops++) {
                    U32 blockNb;
                    ZSTD_decompressBegin_usingDict(refDCtx, dictBuffer, dictBufferSize);
                    for (blockNb=0; blockNb<nbBlocks; blockNb++) {
                        size_t const regenSize = ZSTD_decompress_usingPreparedDCtx(dctx, refDCtx,
                            blockTable[blockNb].resPtr, blockTable[blockNb].srcSize,
                            blockTable[blockNb].cPtr, blockTable[blockNb].cSize);
                        if (ZSTD_isError(regenSize)) {
                            DISPLAY("ZSTD_decompress_usingPreparedDCtx() failed on block %u : %s  \n",
                                      blockNb, ZSTD_getErrorName(regenSize));
                            clockStart -= clockLoop+1;   /* force immediate test end */
                            break;
                        }
                        blockTable[blockNb].resSize = regenSize;
                }   }
                {   clock_t const clockSpan = BMK_clockSpan(clockStart);
                    if ((double)clockSpan < fastestD*nbLoops) fastestD = (double)clockSpan / nbLoops;
            }   }

            DISPLAY("%2i-%-17.17s :%10u ->%10u (%5.3f),%6.1f MB/s ,%6.1f MB/s\r",
>>>>>>> 15354149
                    testNb, displayName, (U32)srcSize, (U32)cSize, ratio,
                    (double)srcSize / fastestC,
                    (double)srcSize / fastestD );

            /* CRC Checking */
            {   U64 const crcCheck = XXH64(resultBuffer, srcSize, 0);
                if (crcOrig!=crcCheck) {
                    size_t u;
                    DISPLAY("!!! WARNING !!! %14s : Invalid Checksum : %x != %x   \n", displayName, (unsigned)crcOrig, (unsigned)crcCheck);
                    for (u=0; u<srcSize; u++) {
                        if (((const BYTE*)srcBuffer)[u] != ((const BYTE*)resultBuffer)[u]) {
                            U32 segNb, bNb, pos;
                            size_t bacc = 0;
                            DISPLAY("Decoding error at pos %u ", (U32)u);
                            for (segNb = 0; segNb < nbBlocks; segNb++) {
                                if (bacc + blockTable[segNb].srcSize > u) break;
                                bacc += blockTable[segNb].srcSize;
                            }
                            pos = (U32)(u - bacc);
                            bNb = pos / (128 KB);
                            DISPLAY("(block %u, sub %u, pos %u) \n", segNb, bNb, pos);
                            break;
                        }
                        if (u==srcSize-1) {  /* should never happen */
                            DISPLAY("no difference detected\n");
                    }   }
                    break;
            }   }   /* CRC Checking */
#endif
        }   /* for (testNb = 1; testNb <= (g_nbIterations + !g_nbIterations); testNb++) */

        if (crcOrig == crcCheck) {
            result->ratio = ratio;
            result->cSize = cSize;
            result->cSpeed = (double)srcSize / fastestC; 
            result->dSpeed = (double)srcSize / fastestD;
        }
        DISPLAYLEVEL(2, "%2i#\n", cLevel);
    }   /* Bench */

    /* clean up */
    free(compressedBuffer);
    free(resultBuffer);
    ZSTD_freeCCtx(refCtx);
    ZSTD_freeCCtx(ctx);
    ZSTD_freeDCtx(refDCtx);
    ZSTD_freeDCtx(dctx);
    return 0;
}


static size_t BMK_findMaxMem(U64 requiredMem)
{
    size_t const step = 64 MB;
    BYTE* testmem = NULL;

    requiredMem = (((requiredMem >> 26) + 1) << 26);
    requiredMem += step;
    if (requiredMem > maxMemory) requiredMem = maxMemory;

    do {
        testmem = (BYTE*)malloc((size_t)requiredMem);
        requiredMem -= step;
    } while (!testmem);

    free(testmem);
    return (size_t)(requiredMem);
}

static void BMK_benchCLevel(void* srcBuffer, size_t benchedSize,
                            const char* displayName, int cLevel, int cLevelLast,
                            const size_t* fileSizes, unsigned nbFiles,
                            const void* dictBuffer, size_t dictBufferSize)
{
    benchResult_t result, total;
    int l;

    setHighPriority();

    const char* pch = strrchr(displayName, '\\'); /* Windows */
    if (!pch) pch = strrchr(displayName, '/'); /* Linux */
    if (pch) displayName = pch+1;

    memset(&result, 0, sizeof(result));
    memset(&total, 0, sizeof(total));

    if (g_displayLevel == 1 && !g_additionalParam)
        DISPLAY("bench %s: input %u bytes, %i iterations, %u KB blocks\n", ZSTD_VERSION, (U32)benchedSize, g_nbIterations, (U32)(g_blockSize>>10));

    if (cLevelLast < cLevel) cLevelLast = cLevel;

    for (l=cLevel; l <= cLevelLast; l++) {           
        BMK_benchMem(srcBuffer, benchedSize,
                     displayName, l,
                     fileSizes, nbFiles,
                     dictBuffer, dictBufferSize, &result);
        if (g_displayLevel == 1) {
            if (g_additionalParam)
                DISPLAY("%-3i%11i (%5.3f) %6.1f MB/s %6.1f MB/s  %s (param=%d)\n", -l, (int)result.cSize, result.ratio, result.cSpeed, result.dSpeed, displayName, g_additionalParam);
            else
                DISPLAY("%-3i%11i (%5.3f) %6.1f MB/s %6.1f MB/s  %s\n", -l, (int)result.cSize, result.ratio, result.cSpeed, result.dSpeed, displayName);
            total.cSize += result.cSize;
            total.cSpeed += result.cSpeed;
            total.dSpeed += result.dSpeed;
            total.ratio += result.ratio;
        }
    }
    if (g_displayLevel == 1 && cLevelLast > cLevel)
    {
        total.cSize /= 1+cLevelLast-cLevel;
        total.cSpeed /= 1+cLevelLast-cLevel;
        total.dSpeed /= 1+cLevelLast-cLevel;
        total.ratio /= 1+cLevelLast-cLevel;
        DISPLAY("avg%11i (%5.3f) %6.1f MB/s %6.1f MB/s  %s\n", (int)total.cSize, total.ratio, total.cSpeed, total.dSpeed, displayName);            
    }
}

static U64 BMK_getTotalFileSize(const char** fileNamesTable, unsigned nbFiles)
{
    U64 total = 0;
    unsigned n;
    for (n=0; n<nbFiles; n++)
        total += BMK_getFileSize(fileNamesTable[n]);
    return total;
}

/*! BMK_loadFiles() :
    Loads `buffer` with content of files listed within `fileNamesTable`.
    At most, fills `buffer` entirely */
static void BMK_loadFiles(void* buffer, size_t bufferSize,
                          size_t* fileSizes,
                          const char** fileNamesTable, unsigned nbFiles)
{
    size_t pos = 0;

    unsigned n;
    for (n=0; n<nbFiles; n++) {
        U64 fileSize = BMK_getFileSize(fileNamesTable[n]);
        FILE* const f = fopen(fileNamesTable[n], "rb");
        if (f==NULL) EXM_THROW(10, "impossible to open file %s", fileNamesTable[n]);
        DISPLAYLEVEL(2, "Loading %s...       \r", fileNamesTable[n]);
        if (fileSize > bufferSize-pos) fileSize = bufferSize-pos, nbFiles=n;   /* buffer too small - stop after this file */
        { size_t const readSize = fread(((char*)buffer)+pos, 1, (size_t)fileSize, f);
          if (readSize != (size_t)fileSize) EXM_THROW(11, "could not read %s", fileNamesTable[n]);
          pos += readSize; }
        fileSizes[n] = (size_t)fileSize;
        fclose(f);
    }
}

static void BMK_benchFileTable(const char** fileNamesTable, unsigned nbFiles,
                               const char* dictFileName, int cLevel, int cLevelLast)
{
    void* srcBuffer;
    size_t benchedSize;
    void* dictBuffer = NULL;
    size_t dictBufferSize = 0;
    size_t* fileSizes = (size_t*)malloc(nbFiles * sizeof(size_t));
    U64 totalSizeToLoad = BMK_getTotalFileSize(fileNamesTable, nbFiles);
    char mfName[20] = {0};
    const char* displayName = NULL;

    if (!fileSizes) EXM_THROW(12, "not enough memory for fileSizes");

    /* Load dictionary */
    if (dictFileName != NULL) {
        U64 dictFileSize = BMK_getFileSize(dictFileName);
        if (dictFileSize > 64 MB) EXM_THROW(10, "dictionary file %s too large", dictFileName);
        dictBufferSize = (size_t)dictFileSize;
        dictBuffer = malloc(dictBufferSize);
        if (dictBuffer==NULL) EXM_THROW(11, "not enough memory for dictionary (%u bytes)", (U32)dictBufferSize);
        BMK_loadFiles(dictBuffer, dictBufferSize, fileSizes, &dictFileName, 1);
    }

    /* Memory allocation & restrictions */
    benchedSize = BMK_findMaxMem(totalSizeToLoad * 3) / 3;
    if ((U64)benchedSize > totalSizeToLoad) benchedSize = (size_t)totalSizeToLoad;
    if (benchedSize < totalSizeToLoad)
        DISPLAY("Not enough memory; testing %u MB only...\n", (U32)(benchedSize >> 20));
    srcBuffer = malloc(benchedSize);
    if (!srcBuffer) EXM_THROW(12, "not enough memory");

    /* Load input buffer */
    BMK_loadFiles(srcBuffer, benchedSize, fileSizes, fileNamesTable, nbFiles);

    /* Bench */
    snprintf (mfName, sizeof(mfName), " %u files", nbFiles);
    if (nbFiles > 1) displayName = mfName;
    else displayName = fileNamesTable[0];

    BMK_benchCLevel(srcBuffer, benchedSize,
                    displayName, cLevel, cLevelLast,
                    fileSizes, nbFiles,
                    dictBuffer, dictBufferSize);

    /* clean up */
    free(srcBuffer);
    free(dictBuffer);
    free(fileSizes);
}


static void BMK_syntheticTest(int cLevel, int cLevelLast, double compressibility)
{
    char name[20] = {0};
    size_t benchedSize = 10000000;
    void* srcBuffer = malloc(benchedSize);

    /* Memory allocation */
    if (!srcBuffer) EXM_THROW(21, "not enough memory");

    /* Fill input buffer */
    RDG_genBuffer(srcBuffer, benchedSize, compressibility, 0.0, 0);

    /* Bench */
    snprintf (name, sizeof(name), "Synthetic %2u%%", (unsigned)(compressibility*100));
    BMK_benchCLevel(srcBuffer, benchedSize, name, cLevel, cLevelLast, &benchedSize, 1, NULL, 0);

    /* clean up */
    free(srcBuffer);
}


int BMK_benchFiles(const char** fileNamesTable, unsigned nbFiles,
                   const char* dictFileName, int cLevel, int cLevelLast)
{
    double const compressibility = (double)g_compressibilityDefault / 100;

    if (nbFiles == 0)
        BMK_syntheticTest(cLevel, cLevelLast, compressibility);
    else
        BMK_benchFileTable(fileNamesTable, nbFiles, dictFileName, cLevel, cLevelLast);
    return 0;
}
<|MERGE_RESOLUTION|>--- conflicted
+++ resolved
@@ -50,7 +50,6 @@
 #include <stdio.h>       /* fprintf, fopen, ftello64 */
 #include <sys/types.h>   /* stat64 */
 #include <sys/stat.h>    /* stat64 */
-<<<<<<< HEAD
 #include <time.h>         /* clock_t, nanosleep, clock, CLOCKS_PER_SEC */
 
 /* sleep : posix - windows - others */
@@ -59,16 +58,16 @@
 #  include <sys/resource.h> /* setpriority */
 #  define BMK_sleep(s) sleep(s)
 #  define mili_sleep(mili) { struct timespec t; t.tv_sec=0; t.tv_nsec=mili*1000000ULL; nanosleep(&t, NULL); }
-#  define setHighPriority() setpriority(PRIO_PROCESS, 0, -20)
+#  define SET_HIGH_PRIORITY setpriority(PRIO_PROCESS, 0, -20)
 #elif defined(_WIN32)
 #  include <windows.h>
 #  define BMK_sleep(s) Sleep(1000*s)
 #  define mili_sleep(mili) Sleep(mili)
-#  define setHighPriority() SetPriorityClass(GetCurrentProcess(), REALTIME_PRIORITY_CLASS)
+#  define SET_HIGH_PRIORITY SetPriorityClass(GetCurrentProcess(), REALTIME_PRIORITY_CLASS)
 #else
 #  define BMK_sleep(s)   /* disabled */
 #  define mili_sleep(mili) /* disabled */
-#  define setHighPriority() /* disabled */
+#  define SET_HIGH_PRIORITY /* disabled */
 #endif
 
 #if !defined(_WIN32) && (defined(__unix__) || defined(__unix) || (defined(__APPLE__) && defined(__MACH__)))
@@ -89,23 +88,6 @@
 #  define BMK_getTimeMicro(clockStart) clockStart=1
 #  define BMK_getSpanTimeMicro(ticksPerSecond, clockStart, clockEnd) (TIMELOOP_S*1000000ULL+clockEnd-clockStart)
 #  define BMK_getSpanTimeNano(ticksPerSecond, clockStart, clockEnd) (TIMELOOP_S*1000000000ULL+clockEnd-clockStart)
-=======
-#include <time.h>        /* clock_t, clock, CLOCKS_PER_SEC */
-
-/* sleep : posix - windows - others */
-#if !defined(_WIN32) && (defined(__unix__) || defined(__unix) || (defined(__APPLE__) && defined(__MACH__)))
-#  include <unistd.h>         /* sleep */
-#  include <sys/resource.h>   /* setpriority */
-#  define BMK_sleep(s) sleep(s)
-#  define HIGH_PRIORITY setpriority(PRIO_PROCESS, 0, -20)
-#elif defined(_WIN32)
-#  include <windows.h>
-#  define BMK_sleep(s) Sleep(1000*s)
-#  define HIGH_PRIORITY SetPriorityClass(GetCurrentProcess(), REALTIME_PRIORITY_CLASS);
-#else
-#  define BMK_sleep(s)   /* disabled */
-#  define HIGH_PRIORITY
->>>>>>> 15354149
 #endif
 
 #include "mem.h"
@@ -113,10 +95,7 @@
 #include "zstd_internal.h" /* ZSTD_compressBegin_targetSrcSize */
 #include "datagen.h"       /* RDG_genBuffer */
 #include "xxhash.h"
-<<<<<<< HEAD
-=======
-#include "datagen.h"     /* RDG_genBuffer */
->>>>>>> 15354149
+
 
 
 /* *************************************
@@ -270,11 +249,6 @@
     ZSTD_CCtx* ctx = ZSTD_createCCtx();
     ZSTD_DCtx* refDCtx = ZSTD_createDCtx();
     ZSTD_DCtx* dctx = ZSTD_createDCtx();
-<<<<<<< HEAD
-
-    U64 const crcOrig = XXH64(srcBuffer, srcSize, 0);
-=======
->>>>>>> 15354149
     U32 nbBlocks;
     BMK_time_t ticksPerSecond;
 
@@ -284,11 +258,7 @@
 
     /* init */
     if (strlen(displayName)>17) displayName += strlen(displayName)-17;   /* can only display 17 characters */
-<<<<<<< HEAD
     BMK_initTimer(ticksPerSecond);
-=======
-    HIGH_PRIORITY;
->>>>>>> 15354149
 
     /* Init blockTable data */
     {   const char* srcPtr = (const char*)srcBuffer;
@@ -316,33 +286,19 @@
     RDG_genBuffer(compressedBuffer, maxCompressedSize, 0.10, 0.50, 1);
 
     /* Bench */
-<<<<<<< HEAD
-    {   size_t cSize = 0;
-        double fastestC = 100000000., fastestD = 100000000.;
-        double ratio = 0.;
+    {   double fastestC = 100000000., fastestD = 100000000.;
+        U64 const crcOrig = XXH64(srcBuffer, srcSize, 0);
         U64 crcCheck = 0;
         BMK_time_t coolTime;
-=======
-    {   double fastestC = 100000000., fastestD = 100000000.;
-        U64 const crcOrig = XXH64(srcBuffer, srcSize, 0);
-        clock_t coolTime = clock();
->>>>>>> 15354149
         U32 testNb;
+        size_t cSize = 0;
+        double ratio = 0.;
 
         BMK_getTime(coolTime);
         DISPLAYLEVEL(2, "\r%79s\r", "");
         for (testNb = 1; testNb <= (g_nbIterations + !g_nbIterations); testNb++) {
-<<<<<<< HEAD
-            int nbLoops;
             BMK_time_t clockStart, clockEnd;
-            U64 clockSpan;
-            U64 const clockLoop = g_nbIterations ? TIMELOOP_S*1000000ULL : 10;
-=======
-            size_t cSize;
-            double ratio = 0.;
-            clock_t clockStart;
-            clock_t const clockLoop = g_nbIterations ? TIMELOOP_S * CLOCKS_PER_SEC : 10;
->>>>>>> 15354149
+            U64 clockLoop = g_nbIterations ? TIMELOOP_S*1000000ULL : 10;
 
             /* overheat protection */
             if (BMK_clockSpan(coolTime, ticksPerSecond) > ACTIVEPERIOD_S*1000000ULL) {
@@ -355,32 +311,17 @@
             DISPLAYLEVEL(2, "%2i-%-17.17s :%10u ->\r", testNb, displayName, (U32)srcSize);
             memset(compressedBuffer, 0xE5, maxCompressedSize);  /* warm up and erase result buffer */
 
-<<<<<<< HEAD
             mili_sleep(1); /* give processor time to other processes */
             BMK_getTime(clockStart);
             do { BMK_getTime(clockEnd); }
             while (BMK_getSpanTimeNano(ticksPerSecond, clockStart, clockEnd) == 0);
             BMK_getTime(clockStart);
 
-            for (nbLoops = 0 ; BMK_clockSpan(clockStart, ticksPerSecond) < clockLoop ; nbLoops++) {
-                U32 blockNb;
-                ZSTD_compressBegin_targetSrcSize(refCtx, dictBuffer, dictBufferSize, blockSize, cLevel);
-                for (blockNb=0; blockNb<nbBlocks; blockNb++) {
-                    size_t const rSize = ZSTD_compress_usingPreparedCCtx(ctx, refCtx,
-                                        blockTable[blockNb].cPtr,  blockTable[blockNb].cRoom,
-                                        blockTable[blockNb].srcPtr,blockTable[blockNb].srcSize);
-                    if (ZSTD_isError(rSize)) EXM_THROW(1, "ZSTD_compress_usingPreparedCCtx() failed : %s", ZSTD_getErrorName(rSize));
-                    blockTable[blockNb].cSize = rSize;
-            }   }
-            clockSpan = BMK_clockSpan(clockStart, ticksPerSecond);
-=======
-            clockStart = clock();
-            while (clock() == clockStart);
-            clockStart = clock();
             {   U32 nbLoops;
-                for (nbLoops = 0 ; BMK_clockSpan(clockStart) < clockLoop ; nbLoops++) {
+                for (nbLoops = 0 ; BMK_clockSpan(clockStart, ticksPerSecond) < clockLoop ; nbLoops++) {
                     U32 blockNb;
-                    ZSTD_compressBegin_usingDict(refCtx, dictBuffer, dictBufferSize, cLevel);
+                    ZSTD_compressBegin_targetSrcSize(refCtx, dictBuffer, dictBufferSize, blockSize, cLevel);
+                  //  ZSTD_compressBegin_usingDict(refCtx, dictBuffer, dictBufferSize, cLevel);
                     for (blockNb=0; blockNb<nbBlocks; blockNb++) {
                         size_t const rSize = ZSTD_compress_usingPreparedCCtx(ctx, refCtx,
                                             blockTable[blockNb].cPtr,  blockTable[blockNb].cRoom,
@@ -388,10 +329,9 @@
                         if (ZSTD_isError(rSize)) EXM_THROW(1, "ZSTD_compress_usingPreparedCCtx() failed : %s", ZSTD_getErrorName(rSize));
                         blockTable[blockNb].cSize = rSize;
                 }   }
-                {   clock_t const clockSpan = BMK_clockSpan(clockStart);
+                {   U64 const clockSpan = BMK_clockSpan(clockStart, ticksPerSecond);
                     if ((double)clockSpan < fastestC*nbLoops) fastestC = (double)clockSpan / nbLoops;
             }   }
->>>>>>> 15354149
 
             cSize = 0;
             { U32 blockNb; for (blockNb=0; blockNb<nbBlocks; blockNb++) cSize += blockTable[blockNb].cSize; }
@@ -411,28 +351,8 @@
             while (BMK_getSpanTimeNano(ticksPerSecond, clockStart, clockEnd) == 0);
             BMK_getTime(clockStart);
 
-<<<<<<< HEAD
-            for (nbLoops = 0 ; BMK_clockSpan(clockStart, ticksPerSecond) < clockLoop ; nbLoops++) {
-                U32 blockNb;
-                ZSTD_decompressBegin_usingDict(refDCtx, dictBuffer, dictBufferSize);
-                for (blockNb=0; blockNb<nbBlocks; blockNb++) {
-                    size_t regenSize = ZSTD_decompress_usingPreparedDCtx(dctx, refDCtx,
-                        blockTable[blockNb].resPtr, blockTable[blockNb].srcSize,
-                        blockTable[blockNb].cPtr, blockTable[blockNb].cSize);
-                    if (ZSTD_isError(regenSize)) {
-                        DISPLAY("ZSTD_decompress_usingPreparedDCtx() failed on block %u : %s",
-                                  blockNb, ZSTD_getErrorName(regenSize));
-                        goto _findError;
-                    }
-                    blockTable[blockNb].resSize = regenSize;
-            }   }
-
-            clockSpan = BMK_clockSpan(clockStart, ticksPerSecond);
-            if ((double)clockSpan < fastestD*nbLoops) fastestD = (double)clockSpan / nbLoops;
-            DISPLAYLEVEL(2, "%2i-%-17.17s :%10u ->%10u (%5.3f),%6.1f MB/s ,%6.1f MB/s\r",
-=======
             {   U32 nbLoops;
-                for (nbLoops = 0 ; BMK_clockSpan(clockStart) < clockLoop ; nbLoops++) {
+                for (nbLoops = 0 ; BMK_clockSpan(clockStart, ticksPerSecond) < clockLoop ; nbLoops++) {
                     U32 blockNb;
                     ZSTD_decompressBegin_usingDict(refDCtx, dictBuffer, dictBufferSize);
                     for (blockNb=0; blockNb<nbBlocks; blockNb++) {
@@ -442,23 +362,22 @@
                         if (ZSTD_isError(regenSize)) {
                             DISPLAY("ZSTD_decompress_usingPreparedDCtx() failed on block %u : %s  \n",
                                       blockNb, ZSTD_getErrorName(regenSize));
-                            clockStart -= clockLoop+1;   /* force immediate test end */
+                            clockLoop = 0;   /* force immediate test end */
                             break;
                         }
                         blockTable[blockNb].resSize = regenSize;
                 }   }
-                {   clock_t const clockSpan = BMK_clockSpan(clockStart);
+                {   U64 const clockSpan = BMK_clockSpan(clockStart, ticksPerSecond);
                     if ((double)clockSpan < fastestD*nbLoops) fastestD = (double)clockSpan / nbLoops;
             }   }
 
-            DISPLAY("%2i-%-17.17s :%10u ->%10u (%5.3f),%6.1f MB/s ,%6.1f MB/s\r",
->>>>>>> 15354149
+            DISPLAYLEVEL(2, "%2i-%-17.17s :%10u ->%10u (%5.3f),%6.1f MB/s ,%6.1f MB/s\r",
                     testNb, displayName, (U32)srcSize, (U32)cSize, ratio,
                     (double)srcSize / fastestC,
                     (double)srcSize / fastestD );
 
             /* CRC Checking */
-            {   U64 const crcCheck = XXH64(resultBuffer, srcSize, 0);
+            {   crcCheck = XXH64(resultBuffer, srcSize, 0);
                 if (crcOrig!=crcCheck) {
                     size_t u;
                     DISPLAY("!!! WARNING !!! %14s : Invalid Checksum : %x != %x   \n", displayName, (unsigned)crcOrig, (unsigned)crcCheck);
@@ -530,7 +449,7 @@
     benchResult_t result, total;
     int l;
 
-    setHighPriority();
+    SET_HIGH_PRIORITY;
 
     const char* pch = strrchr(displayName, '\\'); /* Windows */
     if (!pch) pch = strrchr(displayName, '/'); /* Linux */
