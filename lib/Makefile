--- conflicted
+++ resolved
@@ -75,14 +75,9 @@
 	@$(CC) $(FLAGS) $^ $(LDFLAGS) $(SONAME_FLAGS) -o $@
 ifeq (,$(filter Windows%,$(OS)))
 	@echo creating versioned links
-<<<<<<< HEAD
-	@ln -sf $@.$(SHARED_EXT_VER) libzstd.$(SHARED_EXT_MAJOR)
-	@ln -sf $@.$(SHARED_EXT_VER) libzstd.$(SHARED_EXT)
-endif
-=======
 	@ln -sf $(LIBZSTD) libzstd.$(SHARED_EXT_MAJOR)
 	@ln -sf $(LIBZSTD) libzstd.$(SHARED_EXT)
->>>>>>> 407a11f6
+endif
 
 libzstd : $(LIBZSTD)
 
