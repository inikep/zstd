/*
    ZSTD HC - High Compression Mode of Zstandard
    Copyright (C) 2015-2016, Yann Collet.

    BSD 2-Clause License (http://www.opensource.org/licenses/bsd-license.php)

    Redistribution and use in source and binary forms, with or without
    modification, are permitted provided that the following conditions are
    met:

    * Redistributions of source code must retain the above copyright
    notice, this list of conditions and the following disclaimer.
    * Redistributions in binary form must reproduce the above
    copyright notice, this list of conditions and the following disclaimer
    in the documentation and/or other materials provided with the
    distribution.

    THIS SOFTWARE IS PROVIDED BY THE COPYRIGHT HOLDERS AND CONTRIBUTORS
    "AS IS" AND ANY EXPRESS OR IMPLIED WARRANTIES, INCLUDING, BUT NOT
    LIMITED TO, THE IMPLIED WARRANTIES OF MERCHANTABILITY AND FITNESS FOR
    A PARTICULAR PURPOSE ARE DISCLAIMED. IN NO EVENT SHALL THE COPYRIGHT
    OWNER OR CONTRIBUTORS BE LIABLE FOR ANY DIRECT, INDIRECT, INCIDENTAL,
    SPECIAL, EXEMPLARY, OR CONSEQUENTIAL DAMAGES (INCLUDING, BUT NOT
    LIMITED TO, PROCUREMENT OF SUBSTITUTE GOODS OR SERVICES; LOSS OF USE,
    DATA, OR PROFITS; OR BUSINESS INTERRUPTION) HOWEVER CAUSED AND ON ANY
    THEORY OF LIABILITY, WHETHER IN CONTRACT, STRICT LIABILITY, OR TORT
    (INCLUDING NEGLIGENCE OR OTHERWISE) ARISING IN ANY WAY OUT OF THE USE
    OF THIS SOFTWARE, EVEN IF ADVISED OF THE POSSIBILITY OF SUCH DAMAGE.

    You can contact the author at :
       - Zstd source repository : https://www.zstd.net
*/


/* *******************************************************
*  Compiler specifics
*********************************************************/
#ifdef _MSC_VER    /* Visual Studio */
#  define FORCE_INLINE static __forceinline
#  include <intrin.h>                    /* For Visual 2005 */
#  pragma warning(disable : 4127)        /* disable: C4127: conditional expression is constant */
#else
#  ifdef __GNUC__
#    define FORCE_INLINE static inline __attribute__((always_inline))
#  else
#    define FORCE_INLINE static inline
#  endif
#endif


/*-*************************************
*  Dependencies
***************************************/
#include <stdlib.h>   /* malloc */
#include <string.h>   /* memset */
#include "mem.h"
#include "fse_static.h"
#include "huff0_static.h"
#include "zstd_internal.h"


/*-*************************************
*  Constants
***************************************/
static const U32 g_searchStrength = 8;   /* control skip over incompressible data */


/*-*************************************
*  Helper functions
***************************************/
size_t ZSTD_compressBound(size_t srcSize) { return FSE_compressBound(srcSize) + 12; }


/*-*************************************
*  Sequence storage
***************************************/
static void ZSTD_resetSeqStore(seqStore_t* ssPtr)
{
    ssPtr->offset = ssPtr->offsetStart;
    ssPtr->lit = ssPtr->litStart;
    ssPtr->litLength = ssPtr->litLengthStart;
    ssPtr->matchLength = ssPtr->matchLengthStart;
    ssPtr->longLengthID = 0;
}


/*-*************************************
*  Context memory management
***************************************/
struct ZSTD_CCtx_s
{
    const BYTE* nextSrc;    /* next block here to continue on current prefix */
    const BYTE* base;       /* All regular indexes relative to this position */
    const BYTE* dictBase;   /* extDict indexes relative to this position */
    U32   dictLimit;        /* below that point, need extDict */
    U32   lowLimit;         /* below that point, no more data */
    U32   nextToUpdate;     /* index from which to continue dictionary update */
    U32   nextToUpdate3;    /* index from which to continue dictionary update */
    U32   hashLog3;         /* dispatch table : larger == faster, more memory */
    U32   loadedDictEnd;
    U32   stage;
    ZSTD_parameters params;
    void* workSpace;
    size_t workSpaceSize;
    size_t blockSize;
    size_t hbSize;
    char headerBuffer[ZSTD_FRAMEHEADERSIZE_MAX];

    seqStore_t seqStore;    /* sequences storage ptrs */
    U32* hashTable;
    U32* hashTable3;
    U32* chainTable;
    HUF_CElt* hufTable;
    U32 flagStaticTables;
    FSE_CTable offcodeCTable   [FSE_CTABLE_SIZE_U32(OffFSELog, MaxOff)];
    FSE_CTable matchlengthCTable [FSE_CTABLE_SIZE_U32(MLFSELog, MaxML)];
    FSE_CTable litlengthCTable   [FSE_CTABLE_SIZE_U32(LLFSELog, MaxLL)];
};

ZSTD_CCtx* ZSTD_createCCtx(void)
{
    return (ZSTD_CCtx*) calloc(1, sizeof(ZSTD_CCtx));
}

size_t ZSTD_freeCCtx(ZSTD_CCtx* cctx)
{
    free(cctx->workSpace);
    free(cctx);
    return 0;   /* reserved as a potential error code in the future */
}

const seqStore_t* ZSTD_getSeqStore(const ZSTD_CCtx* ctx)   /* hidden interface */
{
    return &(ctx->seqStore);
}


#define CLAMP(val,min,max) { if (val<min) val=min; else if (val>max) val=max; }
#define CLAMPCHECK(val,min,max) { if ((val<min) || (val>max)) return ERROR(compressionParameter_unsupported); }

/** ZSTD_checkParams() :
    ensure param values remain within authorized range.
    @return : 0, or an error code if one value is beyond authorized range */
size_t ZSTD_checkCParams(ZSTD_compressionParameters cParams)
{
    CLAMPCHECK(cParams.windowLog, ZSTD_WINDOWLOG_MIN, ZSTD_WINDOWLOG_MAX);
    CLAMPCHECK(cParams.chainLog, ZSTD_CHAINLOG_MIN, ZSTD_CHAINLOG_MAX);
    CLAMPCHECK(cParams.hashLog, ZSTD_HASHLOG_MIN, ZSTD_HASHLOG_MAX);
    CLAMPCHECK(cParams.searchLog, ZSTD_SEARCHLOG_MIN, ZSTD_SEARCHLOG_MAX);
    { U32 const searchLengthMin = (cParams.strategy == ZSTD_fast || cParams.strategy == ZSTD_greedy) ? ZSTD_SEARCHLENGTH_MIN+1 : ZSTD_SEARCHLENGTH_MIN;
      U32 const searchLengthMax = (cParams.strategy == ZSTD_fast) ? ZSTD_SEARCHLENGTH_MAX : ZSTD_SEARCHLENGTH_MAX-1;
      CLAMPCHECK(cParams.searchLength, searchLengthMin, searchLengthMax); }
    CLAMPCHECK(cParams.targetLength, ZSTD_TARGETLENGTH_MIN, ZSTD_TARGETLENGTH_MAX);
    if ((U32)(cParams.strategy) > (U32)ZSTD_btopt) return ERROR(compressionParameter_unsupported);
    return 0;
}


static unsigned ZSTD_highbit(U32 val);

/** ZSTD_checkCParams_advanced() :
    temporary work-around, while the compressor compatibility remains limited regarding windowLog < 18 */
size_t ZSTD_checkCParams_advanced(ZSTD_compressionParameters cParams, U64 srcSize)
{
    if (srcSize > (1ULL << ZSTD_WINDOWLOG_MIN)) return ZSTD_checkCParams(cParams);
    if (cParams.windowLog < ZSTD_WINDOWLOG_ABSOLUTEMIN) return ERROR(compressionParameter_unsupported);
    if (srcSize <= (1ULL << cParams.windowLog)) cParams.windowLog = ZSTD_WINDOWLOG_MIN; /* fake value - temporary work around */
    if (srcSize <= (1ULL << cParams.chainLog)) cParams.chainLog = ZSTD_CHAINLOG_MIN;    /* fake value - temporary work around */
    if ((srcSize <= (1ULL << cParams.hashLog)) && ((U32)cParams.strategy < (U32)ZSTD_btlazy2)) cParams.hashLog = ZSTD_HASHLOG_MIN;       /* fake value - temporary work around */
    return ZSTD_checkCParams(cParams);
}


/** ZSTD_adjustParams() :
    optimize params for q given input (`srcSize` and `dictSize`).
    mostly downsizing to reduce memory consumption and initialization.
    Both `srcSize` and `dictSize` are optional (use 0 if unknown),
    but if both are 0, no optimization can be done.
    Note : params is considered validated at this stage. Use ZSTD_checkParams() to ensure that. */
void ZSTD_adjustCParams(ZSTD_compressionParameters* params, U64 srcSize, size_t dictSize)
{
    if (srcSize+dictSize == 0) return;   /* no size information available : no adjustment */

    /* resize params, to use less memory when necessary */
    {   U32 const minSrcSize = (srcSize==0) ? 500 : 0;
        U64 const rSize = srcSize + dictSize + minSrcSize;
        if (rSize < ((U64)1<<ZSTD_WINDOWLOG_MAX)) {
            U32 const srcLog = ZSTD_highbit((U32)(rSize)-1) + 1;
            if (params->windowLog > srcLog) params->windowLog = srcLog;
    }   }
    if (params->hashLog > params->windowLog) params->hashLog = params->windowLog;
    {   U32 const btPlus = (params->strategy == ZSTD_btlazy2) || (params->strategy == ZSTD_btopt);
        U32 const maxChainLog = params->windowLog+btPlus;
        if (params->chainLog > maxChainLog) params->chainLog = maxChainLog; }   /* <= ZSTD_CHAINLOG_MAX */

    if (params->windowLog  < ZSTD_WINDOWLOG_ABSOLUTEMIN) params->windowLog = ZSTD_WINDOWLOG_ABSOLUTEMIN;  /* required for frame header */
    if ((params->hashLog  < ZSTD_HASHLOG_MIN) && ((U32)params->strategy >= (U32)ZSTD_btlazy2)) params->hashLog = ZSTD_HASHLOG_MIN;  /* required to ensure collision resistance in bt */
}


size_t ZSTD_sizeofCCtx(ZSTD_compressionParameters cParams)   /* hidden interface, for paramagrill */
{
    ZSTD_CCtx* zc = ZSTD_createCCtx();
    ZSTD_parameters params;
    params.cParams = cParams;
    params.fParams.contentSizeFlag = 1;
    ZSTD_compressBegin_advanced(zc, NULL, 0, params, 0);
    { size_t const ccsize = sizeof(*zc) + zc->workSpaceSize;
      ZSTD_freeCCtx(zc);
      return ccsize; }
}

/*! ZSTD_resetCCtx_advanced() :
    note : 'params' is expected to be validated */
static size_t ZSTD_resetCCtx_advanced (ZSTD_CCtx* zc,
                                       ZSTD_parameters params)
{   /* note : params considered validated here */
    const size_t blockSize = MIN(ZSTD_BLOCKSIZE_MAX, (size_t)1 << params.cParams.windowLog);
    const U32    divider = (params.cParams.searchLength==3) ? 3 : 4;
    const size_t maxNbSeq = blockSize / divider;
    const size_t tokenSpace = blockSize + 11*maxNbSeq;
    const size_t chainSize = (params.cParams.strategy == ZSTD_fast) ? 0 : (1 << params.cParams.chainLog);
    const size_t hSize = 1 << params.cParams.hashLog;
    const size_t h3Size = (zc->hashLog3) ? 1 << zc->hashLog3 : 0;
    const size_t tableSpace = (chainSize + hSize + h3Size) * sizeof(U32);

    /* Check if workSpace is large enough, alloc a new one if needed */
    {   size_t const optSpace = ((MaxML+1) + (MaxLL+1) + (MaxOff+1) + (1<<Litbits))*sizeof(U32)
                              + (ZSTD_OPT_NUM+1)*(sizeof(ZSTD_match_t) + sizeof(ZSTD_optimal_t));
        size_t const neededSpace = tableSpace + (256*sizeof(U32)) /* huffTable */ + tokenSpace
                              + ((params.cParams.strategy == ZSTD_btopt) ? optSpace : 0);
        if (zc->workSpaceSize < neededSpace) {
            free(zc->workSpace);
            zc->workSpace = malloc(neededSpace);
            if (zc->workSpace == NULL) return ERROR(memory_allocation);
            zc->workSpaceSize = neededSpace;
    }   }

    memset(zc->workSpace, 0, tableSpace );   /* reset only tables */
    zc->hashTable3 = (U32*)(zc->workSpace);
    zc->hashTable = zc->hashTable3 + h3Size;
    zc->chainTable = zc->hashTable + hSize;
    zc->seqStore.buffer = zc->chainTable + chainSize;
    zc->hufTable = (HUF_CElt*)zc->seqStore.buffer;
    zc->flagStaticTables = 0;
    zc->seqStore.buffer = ((U32*)(zc->seqStore.buffer)) + 256;

    zc->nextToUpdate = 1;
    zc->nextSrc = NULL;
    zc->base = NULL;
    zc->dictBase = NULL;
    zc->dictLimit = 0;
    zc->lowLimit = 0;
    zc->params = params;
    zc->blockSize = blockSize;

    if (params.cParams.strategy == ZSTD_btopt) {
        zc->seqStore.litFreq = (U32*)(zc->seqStore.buffer);
        zc->seqStore.litLengthFreq = zc->seqStore.litFreq + (1<<Litbits);
        zc->seqStore.matchLengthFreq = zc->seqStore.litLengthFreq + (MaxLL+1);
        zc->seqStore.offCodeFreq = zc->seqStore.matchLengthFreq + (MaxML+1);
        zc->seqStore.matchTable = (ZSTD_match_t*)((void*)(zc->seqStore.offCodeFreq + (MaxOff+1)));
        zc->seqStore.priceTable = (ZSTD_optimal_t*)((void*)(zc->seqStore.matchTable + ZSTD_OPT_NUM+1));
        zc->seqStore.buffer = zc->seqStore.priceTable + ZSTD_OPT_NUM+1;
        zc->seqStore.litLengthSum = 0;
    }
    zc->seqStore.offsetStart = (U32*) (zc->seqStore.buffer);
    zc->seqStore.litLengthStart = (U16*) (void*)(zc->seqStore.offsetStart + maxNbSeq);
    zc->seqStore.matchLengthStart = (U16*) (void*)(zc->seqStore.litLengthStart + maxNbSeq);
    zc->seqStore.llCodeStart = (BYTE*) (zc->seqStore.matchLengthStart + maxNbSeq);
    zc->seqStore.mlCodeStart = zc->seqStore.llCodeStart + maxNbSeq;
    zc->seqStore.offCodeStart = zc->seqStore.mlCodeStart + maxNbSeq;
    zc->seqStore.litStart = zc->seqStore.offCodeStart + maxNbSeq;

    zc->hbSize = 0;
    zc->stage = 0;
    zc->loadedDictEnd = 0;

    return 0;
}


/*! ZSTD_copyCCtx() :
*   Duplicate an existing context `srcCCtx` into another one `dstCCtx`.
*   Only works during stage 0 (i.e. before first call to ZSTD_compressContinue()).
*   @return : 0, or an error code */
size_t ZSTD_copyCCtx(ZSTD_CCtx* dstCCtx, const ZSTD_CCtx* srcCCtx)
{
    if (srcCCtx->stage!=0) return ERROR(stage_wrong);

    dstCCtx->hashLog3 = srcCCtx->hashLog3; /* must be before ZSTD_resetCCtx_advanced */
    ZSTD_resetCCtx_advanced(dstCCtx, srcCCtx->params);

    /* copy tables */
    {   const size_t chainSize = (srcCCtx->params.cParams.strategy == ZSTD_fast) ? 0 : (1 << srcCCtx->params.cParams.chainLog);
        const size_t hSize = 1 << srcCCtx->params.cParams.hashLog;
        const size_t h3Size = (srcCCtx->hashLog3) ? 1 << srcCCtx->hashLog3 : 0;
        const size_t tableSpace = (chainSize + hSize + h3Size) * sizeof(U32);
        memcpy(dstCCtx->workSpace, srcCCtx->workSpace, tableSpace);
    }

    /* copy frame header */
    dstCCtx->hbSize = srcCCtx->hbSize;
    memcpy(dstCCtx->headerBuffer , srcCCtx->headerBuffer, srcCCtx->hbSize);

    /* copy dictionary pointers */
    dstCCtx->nextToUpdate = srcCCtx->nextToUpdate;
    dstCCtx->nextToUpdate3= srcCCtx->nextToUpdate3;
    dstCCtx->nextSrc      = srcCCtx->nextSrc;
    dstCCtx->base         = srcCCtx->base;
    dstCCtx->dictBase     = srcCCtx->dictBase;
    dstCCtx->dictLimit    = srcCCtx->dictLimit;
    dstCCtx->lowLimit     = srcCCtx->lowLimit;
    dstCCtx->loadedDictEnd= srcCCtx->loadedDictEnd;

    /* copy entropy tables */
    dstCCtx->flagStaticTables = srcCCtx->flagStaticTables;
    if (srcCCtx->flagStaticTables) {
        memcpy(dstCCtx->hufTable, srcCCtx->hufTable, 256*4);
        memcpy(dstCCtx->litlengthCTable, srcCCtx->litlengthCTable, sizeof(dstCCtx->litlengthCTable));
        memcpy(dstCCtx->matchlengthCTable, srcCCtx->matchlengthCTable, sizeof(dstCCtx->matchlengthCTable));
        memcpy(dstCCtx->offcodeCTable, srcCCtx->offcodeCTable, sizeof(dstCCtx->offcodeCTable));
    }

    return 0;
}


/*! ZSTD_reduceTable() :
*   reduce table indexes by `reducerValue` */
static void ZSTD_reduceTable (U32* const table, U32 const size, U32 const reducerValue)
{
    U32 u;
    for (u=0 ; u < size ; u++) {
        if (table[u] < reducerValue) table[u] = 0;
        else table[u] -= reducerValue;
    }
}

/*! ZSTD_reduceIndex() :
*   rescale all indexes to avoid future overflow (indexes are U32) */
static void ZSTD_reduceIndex (ZSTD_CCtx* zc, const U32 reducerValue)
{
    { const U32 hSize = 1 << zc->params.cParams.hashLog;
      ZSTD_reduceTable(zc->hashTable, hSize, reducerValue); }

    { const U32 chainSize = (zc->params.cParams.strategy == ZSTD_fast) ? 0 : (1 << zc->params.cParams.chainLog);
      ZSTD_reduceTable(zc->chainTable, chainSize, reducerValue); }

    { const U32 h3Size = (zc->hashLog3) ? 1 << zc->hashLog3 : 0;
      ZSTD_reduceTable(zc->hashTable3, h3Size, reducerValue); }
}


/*-*******************************************************
*  Block entropic compression
*********************************************************/

/* Frame format description
   Frame Header -  [ Block Header - Block ] - Frame End
   1) Frame Header
      - 4 bytes - Magic Number : ZSTD_MAGICNUMBER (defined within zstd_static.h)
      - 1 byte  - Frame Descriptor
   2) Block Header
      - 3 bytes, starting with a 2-bits descriptor
                 Uncompressed, Compressed, Frame End, unused
   3) Block
      See Block Format Description
   4) Frame End
      - 3 bytes, compatible with Block Header
*/


/* Frame descriptor

   1 byte, using :
   bit 0-3 : windowLog - ZSTD_WINDOWLOG_ABSOLUTEMIN   (see zstd_internal.h)
   bit 4   : minmatch 4(0) or 3(1)
   bit 5   : reserved (must be zero)
   bit 6-7 : Frame content size : unknown, 1 byte, 2 bytes, 8 bytes

   Optional : content size (0, 1, 2 or 8 bytes)
   0 : unknown
   1 : 0-255 bytes
   2 : 256 - 65535+256
   8 : up to 16 exa
*/


/* Block format description

   Block = Literal Section - Sequences Section
   Prerequisite : size of (compressed) block, maximum size of regenerated data

   1) Literal Section

   1.1) Header : 1-5 bytes
        flags: 2 bits
            00 compressed by Huff0
            01 unused
            10 is Raw (uncompressed)
            11 is Rle
            Note : using 01 => Huff0 with precomputed table ?
            Note : delta map ? => compressed ?

   1.1.1) Huff0-compressed literal block : 3-5 bytes
            srcSize < 1 KB => 3 bytes (2-2-10-10) => single stream
            srcSize < 1 KB => 3 bytes (2-2-10-10)
            srcSize < 16KB => 4 bytes (2-2-14-14)
            else           => 5 bytes (2-2-18-18)
            big endian convention

   1.1.2) Raw (uncompressed) literal block header : 1-3 bytes
        size :  5 bits: (IS_RAW<<6) + (0<<4) + size
               12 bits: (IS_RAW<<6) + (2<<4) + (size>>8)
                        size&255
               20 bits: (IS_RAW<<6) + (3<<4) + (size>>16)
                        size>>8&255
                        size&255

   1.1.3) Rle (repeated single byte) literal block header : 1-3 bytes
        size :  5 bits: (IS_RLE<<6) + (0<<4) + size
               12 bits: (IS_RLE<<6) + (2<<4) + (size>>8)
                        size&255
               20 bits: (IS_RLE<<6) + (3<<4) + (size>>16)
                        size>>8&255
                        size&255

   1.1.4) Huff0-compressed literal block, using precomputed CTables : 3-5 bytes
            srcSize < 1 KB => 3 bytes (2-2-10-10) => single stream
            srcSize < 1 KB => 3 bytes (2-2-10-10)
            srcSize < 16KB => 4 bytes (2-2-14-14)
            else           => 5 bytes (2-2-18-18)
            big endian convention

        1- CTable available (stored into workspace ?)
        2- Small input (fast heuristic ? Full comparison ? depend on clevel ?)


   1.2) Literal block content

   1.2.1) Huff0 block, using sizes from header
        See Huff0 format

   1.2.2) Huff0 block, using prepared table

   1.2.3) Raw content

   1.2.4) single byte


   2) Sequences section

      - Nb Sequences : 2 bytes, little endian
      - Control Token : 1 byte (see below)
      - Dumps Length : 1 or 2 bytes (depending on control token)
      - Dumps : as stated by dumps length
      - Literal Lengths FSE table (as needed depending on encoding method)
      - Offset Codes FSE table (as needed depending on encoding method)
      - Match Lengths FSE table (as needed depending on encoding method)

    2.1) Control Token
      8 bits, divided as :
      0-1 : dumpsLength
      2-3 : MatchLength, FSE encoding method
      4-5 : Offset Codes, FSE encoding method
      6-7 : Literal Lengths, FSE encoding method

      FSE encoding method :
      FSE_ENCODING_RAW : uncompressed; no header
      FSE_ENCODING_RLE : single repeated value; header 1 byte
      FSE_ENCODING_STATIC : use prepared table; no header
      FSE_ENCODING_DYNAMIC : read NCount
*/

size_t ZSTD_noCompressBlock (void* dst, size_t dstCapacity, const void* src, size_t srcSize)
{
    BYTE* const ostart = (BYTE* const)dst;

    if (srcSize + ZSTD_blockHeaderSize > dstCapacity) return ERROR(dstSize_tooSmall);
    memcpy(ostart + ZSTD_blockHeaderSize, src, srcSize);

    /* Build header */
    ostart[0]  = (BYTE)(srcSize>>16);
    ostart[1]  = (BYTE)(srcSize>>8);
    ostart[2]  = (BYTE) srcSize;
    ostart[0] += (BYTE)(bt_raw<<6);   /* is a raw (uncompressed) block */

    return ZSTD_blockHeaderSize+srcSize;
}


static size_t ZSTD_noCompressLiterals (void* dst, size_t dstCapacity, const void* src, size_t srcSize)
{
    BYTE* const ostart = (BYTE* const)dst;
    U32 const flSize = 1 + (srcSize>31) + (srcSize>4095);

    if (srcSize + flSize > dstCapacity) return ERROR(dstSize_tooSmall);

    switch(flSize)
    {
        case 1: /* 2 - 1 - 5 */
            ostart[0] = (BYTE)((IS_RAW<<6) + (0<<5) + srcSize);
            break;
        case 2: /* 2 - 2 - 12 */
            ostart[0] = (BYTE)((IS_RAW<<6) + (2<<4) + (srcSize >> 8));
            ostart[1] = (BYTE)srcSize;
            break;
        default:   /*note : should not be necessary : flSize is within {1,2,3} */
        case 3: /* 2 - 2 - 20 */
            ostart[0] = (BYTE)((IS_RAW<<6) + (3<<4) + (srcSize >> 16));
            ostart[1] = (BYTE)(srcSize>>8);
            ostart[2] = (BYTE)srcSize;
            break;
    }

    memcpy(ostart + flSize, src, srcSize);
    return srcSize + flSize;
}

static size_t ZSTD_compressRleLiteralsBlock (void* dst, size_t dstCapacity, const void* src, size_t srcSize)
{
    BYTE* const ostart = (BYTE* const)dst;
    U32 const flSize = 1 + (srcSize>31) + (srcSize>4095);

    (void)dstCapacity;  /* dstCapacity guaranteed to be >=4, hence large enough */

    switch(flSize)
    {
        case 1: /* 2 - 1 - 5 */
            ostart[0] = (BYTE)((IS_RLE<<6) + (0<<5) + srcSize);
            break;
        case 2: /* 2 - 2 - 12 */
            ostart[0] = (BYTE)((IS_RLE<<6) + (2<<4) + (srcSize >> 8));
            ostart[1] = (BYTE)srcSize;
            break;
        default:   /*note : should not be necessary : flSize is necessarily within {1,2,3} */
        case 3: /* 2 - 2 - 20 */
            ostart[0] = (BYTE)((IS_RLE<<6) + (3<<4) + (srcSize >> 16));
            ostart[1] = (BYTE)(srcSize>>8);
            ostart[2] = (BYTE)srcSize;
            break;
    }

    ostart[flSize] = *(const BYTE*)src;
    return flSize+1;
}


static size_t ZSTD_minGain(size_t srcSize) { return (srcSize >> 6) + 2; }

static size_t ZSTD_compressLiterals (ZSTD_CCtx* zc,
                                     void* dst, size_t dstCapacity,
                               const void* src, size_t srcSize)
{
    size_t const minGain = ZSTD_minGain(srcSize);
    size_t const lhSize = 3 + (srcSize >= 1 KB) + (srcSize >= 16 KB);
    BYTE* const ostart = (BYTE*)dst;
    U32 singleStream = srcSize < 256;
    U32 hType = IS_HUF;
    size_t cLitSize;


    /* small ? don't even attempt compression (speed opt) */
#   define LITERAL_NOENTROPY 63
    {   size_t const minLitSize = zc->flagStaticTables ? 6 : LITERAL_NOENTROPY;
        if (srcSize <= minLitSize) return ZSTD_noCompressLiterals(dst, dstCapacity, src, srcSize);
    }

    if (dstCapacity < lhSize+1) return ERROR(dstSize_tooSmall);   /* not enough space for compression */
    if (zc->flagStaticTables && (lhSize==3)) {
        hType = IS_PCH;
        singleStream = 1;
        cLitSize = HUF_compress1X_usingCTable(ostart+lhSize, dstCapacity-lhSize, src, srcSize, zc->hufTable);
    } else {
        cLitSize = singleStream ? HUF_compress1X(ostart+lhSize, dstCapacity-lhSize, src, srcSize, 255, 12)
                                : HUF_compress2 (ostart+lhSize, dstCapacity-lhSize, src, srcSize, 255, 12);
    }

    if ((cLitSize==0) || (cLitSize >= srcSize - minGain))
        return ZSTD_noCompressLiterals(dst, dstCapacity, src, srcSize);
    if (cLitSize==1)
        return ZSTD_compressRleLiteralsBlock(dst, dstCapacity, src, srcSize);

    /* Build header */
    switch(lhSize)
    {
    case 3: /* 2 - 2 - 10 - 10 */
        ostart[0] = (BYTE)((srcSize>>6) + (singleStream << 4) + (hType<<6));
        ostart[1] = (BYTE)((srcSize<<2) + (cLitSize>>8));
        ostart[2] = (BYTE)(cLitSize);
        break;
    case 4: /* 2 - 2 - 14 - 14 */
        ostart[0] = (BYTE)((srcSize>>10) + (2<<4) +  (hType<<6));
        ostart[1] = (BYTE)(srcSize>> 2);
        ostart[2] = (BYTE)((srcSize<<6) + (cLitSize>>8));
        ostart[3] = (BYTE)(cLitSize);
        break;
    default:   /* should not be necessary, lhSize is only {3,4,5} */
    case 5: /* 2 - 2 - 18 - 18 */
        ostart[0] = (BYTE)((srcSize>>14) + (3<<4) +  (hType<<6));
        ostart[1] = (BYTE)(srcSize>>6);
        ostart[2] = (BYTE)((srcSize<<2) + (cLitSize>>16));
        ostart[3] = (BYTE)(cLitSize>>8);
        ostart[4] = (BYTE)(cLitSize);
        break;
    }
    return lhSize+cLitSize;
}


void ZSTD_seqToCodes(const seqStore_t* seqStorePtr, size_t const nbSeq)
{
    /* LL codes */
    {   static const BYTE LL_Code[64] = {  0,  1,  2,  3,  4,  5,  6,  7,
                                           8,  9, 10, 11, 12, 13, 14, 15,
                                          16, 16, 17, 17, 18, 18, 19, 19,
                                          20, 20, 20, 20, 21, 21, 21, 21,
                                          22, 22, 22, 22, 22, 22, 22, 22,
                                          23, 23, 23, 23, 23, 23, 23, 23,
                                          24, 24, 24, 24, 24, 24, 24, 24,
                                          24, 24, 24, 24, 24, 24, 24, 24 };
        const BYTE LL_deltaCode = 19;
        const U16* const llTable = seqStorePtr->litLengthStart;
        BYTE* const llCodeTable = seqStorePtr->llCodeStart;
        size_t u;
        for (u=0; u<nbSeq; u++) {
            U32 const  ll = llTable[u];
            llCodeTable[u] = (ll>63) ? (BYTE)ZSTD_highbit(ll) + LL_deltaCode : LL_Code[ll];
        }
        if (seqStorePtr->longLengthID==1)
            llCodeTable[seqStorePtr->longLengthPos] = MaxLL;
    }

    /* Offset codes */
    {   const U32* const offsetTable = seqStorePtr->offsetStart;
        BYTE* const ofCodeTable = seqStorePtr->offCodeStart;
        size_t u;
        for (u=0; u<nbSeq; u++) ofCodeTable[u] = (BYTE)ZSTD_highbit(offsetTable[u]);
    }

    /* ML codes */
    {   static const BYTE ML_Code[128] = { 0,  1,  2,  3,  4,  5,  6,  7,  8,  9, 10, 11, 12, 13, 14, 15,
                                          16, 17, 18, 19, 20, 21, 22, 23, 24, 25, 26, 27, 28, 29, 30, 31,
                                          32, 32, 33, 33, 34, 34, 35, 35, 36, 36, 36, 36, 37, 37, 37, 37,
                                          38, 38, 38, 38, 38, 38, 38, 38, 39, 39, 39, 39, 39, 39, 39, 39,
                                          40, 40, 40, 40, 40, 40, 40, 40, 40, 40, 40, 40, 40, 40, 40, 40,
                                          41, 41, 41, 41, 41, 41, 41, 41, 41, 41, 41, 41, 41, 41, 41, 41,
                                          42, 42, 42, 42, 42, 42, 42, 42, 42, 42, 42, 42, 42, 42, 42, 42,
                                          42, 42, 42, 42, 42, 42, 42, 42, 42, 42, 42, 42, 42, 42, 42, 42 };
        const BYTE ML_deltaCode = 36;
        const U16* const mlTable = seqStorePtr->matchLengthStart;
        BYTE* const mlCodeTable = seqStorePtr->mlCodeStart;
        size_t u;
        for (u=0; u<nbSeq; u++) {
            U32 const ml = mlTable[u];
            mlCodeTable[u] = (ml>127) ? (BYTE)ZSTD_highbit(ml) + ML_deltaCode : ML_Code[ml];
        }
        if (seqStorePtr->longLengthID==2)
            mlCodeTable[seqStorePtr->longLengthPos] = MaxML;
    }
}


size_t ZSTD_compressSequences(ZSTD_CCtx* zc,
                              void* dst, size_t dstCapacity,
                              size_t srcSize)
{
    const seqStore_t* seqStorePtr = &(zc->seqStore);
    U32 count[MaxSeq+1];
    S16 norm[MaxSeq+1];
    FSE_CTable* CTable_LitLength = zc->litlengthCTable;
    FSE_CTable* CTable_OffsetBits = zc->offcodeCTable;
    FSE_CTable* CTable_MatchLength = zc->matchlengthCTable;
    U32 LLtype, Offtype, MLtype;   /* compressed, raw or rle */
    U16*  const llTable = seqStorePtr->litLengthStart;
    U16*  const mlTable = seqStorePtr->matchLengthStart;
    const U32*  const offsetTable = seqStorePtr->offsetStart;
    const U32*  const offsetTableEnd = seqStorePtr->offset;
    BYTE* const ofCodeTable = seqStorePtr->offCodeStart;
    BYTE* const llCodeTable = seqStorePtr->llCodeStart;
    BYTE* const mlCodeTable = seqStorePtr->mlCodeStart;
    BYTE* const ostart = (BYTE*)dst;
    BYTE* const oend = ostart + dstCapacity;
    BYTE* op = ostart;
    size_t const nbSeq = offsetTableEnd - offsetTable;
    BYTE* seqHead;

    /* Compress literals */
    {   const BYTE* const literals = seqStorePtr->litStart;
        size_t const litSize = seqStorePtr->lit - literals;
        size_t const cSize = ZSTD_compressLiterals(zc, op, dstCapacity, literals, litSize);
        if (ZSTD_isError(cSize)) return cSize;
        op += cSize;
    }

    /* Sequences Header */
    if ((oend-op) < 3 /*max nbSeq Size*/ + 1 /*seqHead */) return ERROR(dstSize_tooSmall);
    if (nbSeq < 0x7F) *op++ = (BYTE)nbSeq;
    else if (nbSeq < LONGNBSEQ) op[0] = (BYTE)((nbSeq>>8) + 0x80), op[1] = (BYTE)nbSeq, op+=2;
    else op[0]=0xFF, MEM_writeLE16(op+1, (U16)(nbSeq - LONGNBSEQ)), op+=3;
    if (nbSeq==0) goto _check_compressibility;

    /* seqHead : flags for FSE encoding type */
    seqHead = op++;

#define MIN_SEQ_FOR_DYNAMIC_FSE   64
#define MAX_SEQ_FOR_STATIC_FSE  1000

    /* convert length/distances into codes */
    ZSTD_seqToCodes(seqStorePtr, nbSeq);

    /* CTable for Literal Lengths */
    {   U32 max = MaxLL;
        size_t const mostFrequent = FSE_countFast(count, &max, llCodeTable, nbSeq);
        if ((mostFrequent == nbSeq) && (nbSeq > 2)) {
            *op++ = llCodeTable[0];
            FSE_buildCTable_rle(CTable_LitLength, (BYTE)max);
            LLtype = FSE_ENCODING_RLE;
        } else if ((zc->flagStaticTables) && (nbSeq < MAX_SEQ_FOR_STATIC_FSE)) {
            LLtype = FSE_ENCODING_STATIC;
        } else if ((nbSeq < MIN_SEQ_FOR_DYNAMIC_FSE) || (mostFrequent < (nbSeq >> (LL_defaultNormLog-1)))) {
            FSE_buildCTable(CTable_LitLength, LL_defaultNorm, MaxLL, LL_defaultNormLog);
            LLtype = FSE_ENCODING_RAW;
        } else {
            size_t nbSeq_1 = nbSeq;
            const U32 tableLog = FSE_optimalTableLog(LLFSELog, nbSeq, max);
            if (count[llCodeTable[nbSeq-1]]>1) { count[llCodeTable[nbSeq-1]]--; nbSeq_1--; }
            FSE_normalizeCount(norm, tableLog, count, nbSeq_1, max);
            { size_t const NCountSize = FSE_writeNCount(op, oend-op, norm, max, tableLog);   /* overflow protected */
              if (FSE_isError(NCountSize)) return ERROR(GENERIC);
              op += NCountSize; }
            FSE_buildCTable(CTable_LitLength, norm, max, tableLog);
            LLtype = FSE_ENCODING_DYNAMIC;
    }   }

    /* CTable for Offsets */
    {   U32 max = MaxOff;
        size_t const mostFrequent = FSE_countFast(count, &max, ofCodeTable, nbSeq);
        if ((mostFrequent == nbSeq) && (nbSeq > 2)) {
            *op++ = ofCodeTable[0];
            FSE_buildCTable_rle(CTable_OffsetBits, (BYTE)max);
            Offtype = FSE_ENCODING_RLE;
        } else if ((zc->flagStaticTables) && (nbSeq < MAX_SEQ_FOR_STATIC_FSE)) {
            Offtype = FSE_ENCODING_STATIC;
        } else if ((nbSeq < MIN_SEQ_FOR_DYNAMIC_FSE) || (mostFrequent < (nbSeq >> (OF_defaultNormLog-1)))) {
            FSE_buildCTable(CTable_OffsetBits, OF_defaultNorm, MaxOff, OF_defaultNormLog);
            Offtype = FSE_ENCODING_RAW;
        } else {
            size_t nbSeq_1 = nbSeq;
            const U32 tableLog = FSE_optimalTableLog(OffFSELog, nbSeq, max);
            if (count[ofCodeTable[nbSeq-1]]>1) { count[ofCodeTable[nbSeq-1]]--; nbSeq_1--; }
            FSE_normalizeCount(norm, tableLog, count, nbSeq_1, max);
            { size_t const NCountSize = FSE_writeNCount(op, oend-op, norm, max, tableLog);   /* overflow protected */
              if (FSE_isError(NCountSize)) return ERROR(GENERIC);
              op += NCountSize; }
            FSE_buildCTable(CTable_OffsetBits, norm, max, tableLog);
            Offtype = FSE_ENCODING_DYNAMIC;
    }   }

    /* CTable for MatchLengths */
    {   U32 max = MaxML;
        size_t const mostFrequent = FSE_countFast(count, &max, mlCodeTable, nbSeq);
        if ((mostFrequent == nbSeq) && (nbSeq > 2)) {
            *op++ = *mlCodeTable;
            FSE_buildCTable_rle(CTable_MatchLength, (BYTE)max);
            MLtype = FSE_ENCODING_RLE;
        } else if ((zc->flagStaticTables) && (nbSeq < MAX_SEQ_FOR_STATIC_FSE)) {
            MLtype = FSE_ENCODING_STATIC;
        } else if ((nbSeq < MIN_SEQ_FOR_DYNAMIC_FSE) || (mostFrequent < (nbSeq >> (ML_defaultNormLog-1)))) {
            FSE_buildCTable(CTable_MatchLength, ML_defaultNorm, MaxML, ML_defaultNormLog);
            MLtype = FSE_ENCODING_RAW;
        } else {
            size_t nbSeq_1 = nbSeq;
            const U32 tableLog = FSE_optimalTableLog(MLFSELog, nbSeq, max);
            if (count[mlCodeTable[nbSeq-1]]>1) { count[mlCodeTable[nbSeq-1]]--; nbSeq_1--; }
            FSE_normalizeCount(norm, tableLog, count, nbSeq_1, max);
            { size_t const NCountSize = FSE_writeNCount(op, oend-op, norm, max, tableLog);   /* overflow protected */
              if (FSE_isError(NCountSize)) return ERROR(GENERIC);
              op += NCountSize; }
            FSE_buildCTable(CTable_MatchLength, norm, max, tableLog);
            MLtype = FSE_ENCODING_DYNAMIC;
    }   }

    *seqHead = (BYTE)((LLtype<<6) + (Offtype<<4) + (MLtype<<2));
    zc->flagStaticTables = 0;

    /* Encoding Sequences */
    {   BIT_CStream_t blockStream;
        FSE_CState_t  stateMatchLength;
        FSE_CState_t  stateOffsetBits;
        FSE_CState_t  stateLitLength;

        { size_t const errorCode = BIT_initCStream(&blockStream, op, oend-op);
          if (ERR_isError(errorCode)) return ERROR(dstSize_tooSmall); }   /* not enough space remaining */

        /* first symbols */
        FSE_initCState2(&stateMatchLength, CTable_MatchLength, mlCodeTable[nbSeq-1]);
        FSE_initCState2(&stateOffsetBits,  CTable_OffsetBits,  ofCodeTable[nbSeq-1]);
        FSE_initCState2(&stateLitLength,   CTable_LitLength,   llCodeTable[nbSeq-1]);
        BIT_addBits(&blockStream, llTable[nbSeq-1], LL_bits[llCodeTable[nbSeq-1]]);
        if (MEM_32bits()) BIT_flushBits(&blockStream);
        BIT_addBits(&blockStream, mlTable[nbSeq-1], ML_bits[mlCodeTable[nbSeq-1]]);
        if (MEM_32bits()) BIT_flushBits(&blockStream);
        BIT_addBits(&blockStream, offsetTable[nbSeq-1], ofCodeTable[nbSeq-1]);
        BIT_flushBits(&blockStream);

        {   size_t n;
            for (n=nbSeq-2 ; n<nbSeq ; n--) {      /* intentional underflow */
                const BYTE ofCode = ofCodeTable[n];
                const BYTE mlCode = mlCodeTable[n];
                const BYTE llCode = llCodeTable[n];
                const U32  llBits = LL_bits[llCode];
                const U32  mlBits = ML_bits[mlCode];
                const U32  ofBits = ofCode;                                     /* 32b*/  /* 64b*/
                                                                                /* (7)*/  /* (7)*/
                FSE_encodeSymbol(&blockStream, &stateOffsetBits, ofCode);       /* 15 */  /* 15 */
                FSE_encodeSymbol(&blockStream, &stateMatchLength, mlCode);      /* 24 */  /* 24 */
                if (MEM_32bits()) BIT_flushBits(&blockStream);                  /* (7)*/
                FSE_encodeSymbol(&blockStream, &stateLitLength, llCode);        /* 16 */  /* 33 */
                if (MEM_32bits() || (ofBits+mlBits+llBits > 64-7-(LLFSELog+MLFSELog+OffFSELog)))
                    BIT_flushBits(&blockStream);                                /* (7)*/
                BIT_addBits(&blockStream, llTable[n], llBits);
                if (MEM_32bits() && ((llBits+mlBits)>24)) BIT_flushBits(&blockStream);
                BIT_addBits(&blockStream, mlTable[n], mlBits);
                if (MEM_32bits()) BIT_flushBits(&blockStream);                  /* (7)*/
                BIT_addBits(&blockStream, offsetTable[n], ofBits);              /* 31 */
                BIT_flushBits(&blockStream);                                    /* (7)*/
        }   }

        FSE_flushCState(&blockStream, &stateMatchLength);
        FSE_flushCState(&blockStream, &stateOffsetBits);
        FSE_flushCState(&blockStream, &stateLitLength);

        {   size_t const streamSize = BIT_closeCStream(&blockStream);
            if (streamSize==0) return ERROR(dstSize_tooSmall);   /* not enough space */
            op += streamSize;
    }   }

    /* check compressibility */
_check_compressibility:
    { size_t const minGain = ZSTD_minGain(srcSize);
      size_t const maxCSize = srcSize - minGain;
      if ((size_t)(op-ostart) >= maxCSize) return 0; }

    return op - ostart;
}


/*! ZSTD_storeSeq() :
    Store a sequence (literal length, literals, offset code and match length code) into seqStore_t.
    `offsetCode` : distance to match, or 0 == repCode.
    `matchCode` : matchLength - MINMATCH
*/
MEM_STATIC void ZSTD_storeSeq(seqStore_t* seqStorePtr, size_t litLength, const BYTE* literals, size_t offsetCode, size_t matchCode)
{
#if 0  /* for debug */
    static const BYTE* g_start = NULL;
    const U32 pos = (U32)(literals - g_start);
    if (g_start==NULL) g_start = literals;
    if ((pos > 200000000) && (pos < 200900000))
        printf("Cpos %6u :%5u literals & match %3u bytes at distance %6u \n",
               pos, (U32)litLength, (U32)matchCode+MINMATCH, (U32)offsetCode);
#endif
    ZSTD_statsUpdatePrices(&seqStorePtr->stats, litLength, literals, offsetCode, matchCode);

    /* copy Literals */
    ZSTD_wildcopy(seqStorePtr->lit, literals, litLength);
    seqStorePtr->lit += litLength;

    /* literal Length */
    if (litLength>0xFFFF) { seqStorePtr->longLengthID = 1; seqStorePtr->longLengthPos = (U32)(seqStorePtr->litLength - seqStorePtr->litLengthStart); }
    *seqStorePtr->litLength++ = (U16)litLength;

    /* match offset */
    *(seqStorePtr->offset++) = (U32)offsetCode + 1;

    /* match Length */
    if (matchCode>0xFFFF) { seqStorePtr->longLengthID = 2; seqStorePtr->longLengthPos = (U32)(seqStorePtr->matchLength - seqStorePtr->matchLengthStart); }
    *seqStorePtr->matchLength++ = (U16)matchCode;
}


/*-*************************************
*  Match length counter
***************************************/
static unsigned ZSTD_NbCommonBytes (register size_t val)
{
    if (MEM_isLittleEndian()) {
        if (MEM_64bits()) {
#       if defined(_MSC_VER) && defined(_WIN64)
            unsigned long r = 0;
            _BitScanForward64( &r, (U64)val );
            return (unsigned)(r>>3);
#       elif defined(__GNUC__) && (__GNUC__ >= 3)
            return (__builtin_ctzll((U64)val) >> 3);
#       else
            static const int DeBruijnBytePos[64] = { 0, 0, 0, 0, 0, 1, 1, 2, 0, 3, 1, 3, 1, 4, 2, 7, 0, 2, 3, 6, 1, 5, 3, 5, 1, 3, 4, 4, 2, 5, 6, 7, 7, 0, 1, 2, 3, 3, 4, 6, 2, 6, 5, 5, 3, 4, 5, 6, 7, 1, 2, 4, 6, 4, 4, 5, 7, 2, 6, 5, 7, 6, 7, 7 };
            return DeBruijnBytePos[((U64)((val & -(long long)val) * 0x0218A392CDABBD3FULL)) >> 58];
#       endif
        } else { /* 32 bits */
#       if defined(_MSC_VER)
            unsigned long r=0;
            _BitScanForward( &r, (U32)val );
            return (unsigned)(r>>3);
#       elif defined(__GNUC__) && (__GNUC__ >= 3)
            return (__builtin_ctz((U32)val) >> 3);
#       else
            static const int DeBruijnBytePos[32] = { 0, 0, 3, 0, 3, 1, 3, 0, 3, 2, 2, 1, 3, 2, 0, 1, 3, 3, 1, 2, 2, 2, 2, 0, 3, 1, 2, 0, 1, 0, 1, 1 };
            return DeBruijnBytePos[((U32)((val & -(S32)val) * 0x077CB531U)) >> 27];
#       endif
        }
    } else {  /* Big Endian CPU */
        if (MEM_64bits()) {
#       if defined(_MSC_VER) && defined(_WIN64)
            unsigned long r = 0;
            _BitScanReverse64( &r, val );
            return (unsigned)(r>>3);
#       elif defined(__GNUC__) && (__GNUC__ >= 3)
            return (__builtin_clzll(val) >> 3);
#       else
            unsigned r;
            const unsigned n32 = sizeof(size_t)*4;   /* calculate this way due to compiler complaining in 32-bits mode */
            if (!(val>>n32)) { r=4; } else { r=0; val>>=n32; }
            if (!(val>>16)) { r+=2; val>>=8; } else { val>>=24; }
            r += (!val);
            return r;
#       endif
        } else { /* 32 bits */
#       if defined(_MSC_VER)
            unsigned long r = 0;
            _BitScanReverse( &r, (unsigned long)val );
            return (unsigned)(r>>3);
#       elif defined(__GNUC__) && (__GNUC__ >= 3)
            return (__builtin_clz((U32)val) >> 3);
#       else
            unsigned r;
            if (!(val>>16)) { r=2; val>>=8; } else { r=0; val>>=24; }
            r += (!val);
            return r;
#       endif
    }   }
}


static size_t ZSTD_count(const BYTE* pIn, const BYTE* pMatch, const BYTE* pInLimit)
{
    const BYTE* const pStart = pIn;

    while ((pIn<pInLimit-(sizeof(size_t)-1))) {
        size_t diff = MEM_readST(pMatch) ^ MEM_readST(pIn);
        if (!diff) { pIn+=sizeof(size_t); pMatch+=sizeof(size_t); continue; }
        pIn += ZSTD_NbCommonBytes(diff);
        return (size_t)(pIn - pStart);
    }
    if (MEM_64bits()) if ((pIn<(pInLimit-3)) && (MEM_read32(pMatch) == MEM_read32(pIn))) { pIn+=4; pMatch+=4; }
    if ((pIn<(pInLimit-1)) && (MEM_read16(pMatch) == MEM_read16(pIn))) { pIn+=2; pMatch+=2; }
    if ((pIn<pInLimit) && (*pMatch == *pIn)) pIn++;
    return (size_t)(pIn - pStart);
}

/** ZSTD_count_2segments() :
*   can count match length with `ip` & `match` in 2 different segments.
*   convention : on reaching mEnd, match count continue starting from iStart
*/
static size_t ZSTD_count_2segments(const BYTE* ip, const BYTE* match, const BYTE* iEnd, const BYTE* mEnd, const BYTE* iStart)
{
    size_t matchLength;
    const BYTE* vEnd = ip + (mEnd - match);
    if (vEnd > iEnd) vEnd = iEnd;
    matchLength = ZSTD_count(ip, match, vEnd);
    if (match + matchLength == mEnd)
        matchLength += ZSTD_count(ip+matchLength, iStart, iEnd);
    return matchLength;
}


/*-*************************************
*  Hashes
***************************************/
static const U32 prime3bytes = 506832829U;
static U32    ZSTD_hash3(U32 u, U32 h) { return ((u << (32-24)) * prime3bytes)  >> (32-h) ; }
static size_t ZSTD_hash3Ptr(const void* ptr, U32 h) { return ZSTD_hash3(MEM_readLE32(ptr), h); }

static const U32 prime4bytes = 2654435761U;
static U32    ZSTD_hash4(U32 u, U32 h) { return (u * prime4bytes) >> (32-h) ; }
static size_t ZSTD_hash4Ptr(const void* ptr, U32 h) { return ZSTD_hash4(MEM_read32(ptr), h); }

static const U64 prime5bytes = 889523592379ULL;
static size_t ZSTD_hash5(U64 u, U32 h) { return (size_t)(((u  << (64-40)) * prime5bytes) >> (64-h)) ; }
static size_t ZSTD_hash5Ptr(const void* p, U32 h) { return ZSTD_hash5(MEM_readLE64(p), h); }

static const U64 prime6bytes = 227718039650203ULL;
static size_t ZSTD_hash6(U64 u, U32 h) { return (size_t)(((u  << (64-48)) * prime6bytes) >> (64-h)) ; }
static size_t ZSTD_hash6Ptr(const void* p, U32 h) { return ZSTD_hash6(MEM_readLE64(p), h); }

static const U64 prime7bytes = 58295818150454627ULL;
static size_t ZSTD_hash7(U64 u, U32 h) { return (size_t)(((u  << (64-56)) * prime7bytes) >> (64-h)) ; }
static size_t ZSTD_hash7Ptr(const void* p, U32 h) { return ZSTD_hash7(MEM_readLE64(p), h); }

static size_t ZSTD_hashPtr(const void* p, U32 hBits, U32 mls)
{
    switch(mls)
    {
    default:
    case 4: return ZSTD_hash4Ptr(p, hBits);
    case 5: return ZSTD_hash5Ptr(p, hBits);
    case 6: return ZSTD_hash6Ptr(p, hBits);
    case 7: return ZSTD_hash7Ptr(p, hBits);
    }
}


/*-*************************************
*  Fast Scan
***************************************/
static void ZSTD_fillHashTable (ZSTD_CCtx* zc, const void* end, const U32 mls)
{
    U32* const hashTable = zc->hashTable;
    const U32 hBits = zc->params.cParams.hashLog;
    const BYTE* const base = zc->base;
    const BYTE* ip = base + zc->nextToUpdate;
    const BYTE* const iend = ((const BYTE*)end) - 8;
    const size_t fastHashFillStep = 3;

    while(ip <= iend) {
        hashTable[ZSTD_hashPtr(ip, hBits, mls)] = (U32)(ip - base);
        ip += fastHashFillStep;
    }
}


FORCE_INLINE
void ZSTD_compressBlock_fast_generic(ZSTD_CCtx* zc,
                                 const void* src, size_t srcSize,
                                 const U32 mls)
{
    U32* const hashTable = zc->hashTable;
    const U32 hBits = zc->params.cParams.hashLog;
    seqStore_t* seqStorePtr = &(zc->seqStore);
    const BYTE* const base = zc->base;
    const BYTE* const istart = (const BYTE*)src;
    const BYTE* ip = istart;
    const BYTE* anchor = istart;
    const U32 lowIndex = zc->dictLimit;
    const BYTE* const lowest = base + lowIndex;
    const BYTE* const iend = istart + srcSize;
    const BYTE* const ilimit = iend - 8;
    size_t offset_2=REPCODE_STARTVALUE, offset_1=REPCODE_STARTVALUE;

    /* init */
    ZSTD_resetSeqStore(seqStorePtr);
    if (ip < lowest+REPCODE_STARTVALUE) ip = lowest+REPCODE_STARTVALUE;

    /* Main Search Loop */
    while (ip < ilimit) {  /* < instead of <=, because repcode check at (ip+1) */
        size_t mlCode;
        size_t offset;
        const size_t h = ZSTD_hashPtr(ip, hBits, mls);
        const U32 matchIndex = hashTable[h];
        const BYTE* match = base + matchIndex;
        const U32 current = (U32)(ip-base);
        hashTable[h] = current;   /* update hash table */

        if (MEM_read32(ip+1-offset_1) == MEM_read32(ip+1)) {   /* note : by construction, offset_1 <= current */
            mlCode = ZSTD_count(ip+1+EQUAL_READ32, ip+1+EQUAL_READ32-offset_1, iend) + EQUAL_READ32;
            ip++;
            ZSTD_storeSeq(seqStorePtr, ip-anchor, anchor, 0, mlCode-MINMATCH);
       } else {
            if ( (matchIndex <= lowIndex) ||
                 (MEM_read32(match) != MEM_read32(ip)) ) {
                ip += ((ip-anchor) >> g_searchStrength) + 1;
                continue;
            }
            mlCode = ZSTD_count(ip+EQUAL_READ32, match+EQUAL_READ32, iend) + EQUAL_READ32;
            offset = ip-match;
            while ((ip>anchor) && (match>lowest) && (ip[-1] == match[-1])) { ip--; match--; mlCode++; }  /* catch up */
            offset_2 = offset_1;
            offset_1 = offset;

            ZSTD_storeSeq(seqStorePtr, ip-anchor, anchor, offset + ZSTD_REP_MOVE, mlCode-MINMATCH);
        }

        /* match found */
        ip += mlCode;
        anchor = ip;

        if (ip <= ilimit) {
            /* Fill Table */
            hashTable[ZSTD_hashPtr(base+current+2, hBits, mls)] = current+2;  /* here because current+2 could be > iend-8 */
            hashTable[ZSTD_hashPtr(ip-2, hBits, mls)] = (U32)(ip-2-base);
            /* check immediate repcode */
            while ( (ip <= ilimit)
                 && (MEM_read32(ip) == MEM_read32(ip - offset_2)) ) {
                /* store sequence */
                size_t const rlCode = ZSTD_count(ip+EQUAL_READ32, ip+EQUAL_READ32-offset_2, iend) + EQUAL_READ32;
                { size_t const tmpOff = offset_2; offset_2 = offset_1; offset_1 = tmpOff; } /* swap offset_2 <=> offset_1 */
                hashTable[ZSTD_hashPtr(ip, hBits, mls)] = (U32)(ip-base);
                ZSTD_storeSeq(seqStorePtr, 0, anchor, 0, rlCode-MINMATCH);
                ip += rlCode;
                anchor = ip;
                continue;   /* faster when present ... (?) */
    }   }   }

    /* Last Literals */
    {   size_t const lastLLSize = iend - anchor;
        memcpy(seqStorePtr->lit, anchor, lastLLSize);
        seqStorePtr->lit += lastLLSize;
    }
}


static void ZSTD_compressBlock_fast(ZSTD_CCtx* ctx,
                       const void* src, size_t srcSize)
{
    const U32 mls = ctx->params.cParams.searchLength;
    switch(mls)
    {
    default:
    case 4 :
        ZSTD_compressBlock_fast_generic(ctx, src, srcSize, 4); return;
    case 5 :
        ZSTD_compressBlock_fast_generic(ctx, src, srcSize, 5); return;
    case 6 :
        ZSTD_compressBlock_fast_generic(ctx, src, srcSize, 6); return;
    case 7 :
        ZSTD_compressBlock_fast_generic(ctx, src, srcSize, 7); return;
    }
}


static void ZSTD_compressBlock_fast_extDict_generic(ZSTD_CCtx* ctx,
                                 const void* src, size_t srcSize,
                                 const U32 mls)
{
    U32* hashTable = ctx->hashTable;
    const U32 hBits = ctx->params.cParams.hashLog;
    seqStore_t* seqStorePtr = &(ctx->seqStore);
    const BYTE* const base = ctx->base;
    const BYTE* const dictBase = ctx->dictBase;
    const BYTE* const istart = (const BYTE*)src;
    const BYTE* ip = istart;
    const BYTE* anchor = istart;
    const U32   lowLimit = ctx->lowLimit;
    const BYTE* const dictStart = dictBase + lowLimit;
    const U32   dictLimit = ctx->dictLimit;
    const BYTE* const lowPrefixPtr = base + dictLimit;
    const BYTE* const dictEnd = dictBase + dictLimit;
    const BYTE* const iend = istart + srcSize;
    const BYTE* const ilimit = iend - 8;

    U32 offset_2=REPCODE_STARTVALUE, offset_1=REPCODE_STARTVALUE;


    /* init */
    ZSTD_resetSeqStore(seqStorePtr);
    /* skip first position to avoid read overflow during repcode match check */
    hashTable[ZSTD_hashPtr(ip+0, hBits, mls)] = (U32)(ip-base+0);
    ip += REPCODE_STARTVALUE;

    /* Main Search Loop */
    while (ip < ilimit) {  /* < instead of <=, because (ip+1) */
        const size_t h = ZSTD_hashPtr(ip, hBits, mls);
        const U32 matchIndex = hashTable[h];
        const BYTE* matchBase = matchIndex < dictLimit ? dictBase : base;
        const BYTE* match = matchBase + matchIndex;
        const U32 current = (U32)(ip-base);
        const U32 repIndex = current + 1 - offset_1;
        const BYTE* repBase = repIndex < dictLimit ? dictBase : base;
        const BYTE* repMatch = repBase + repIndex;
        size_t mlCode;
        U32 offset;
        hashTable[h] = current;   /* update hash table */

        if ( ((repIndex >= dictLimit) || (repIndex <= dictLimit-4))
          && (MEM_read32(repMatch) == MEM_read32(ip+1)) ) {
            const BYTE* repMatchEnd = repIndex < dictLimit ? dictEnd : iend;
            mlCode = ZSTD_count_2segments(ip+1+EQUAL_READ32, repMatch+EQUAL_READ32, iend, repMatchEnd, lowPrefixPtr) + EQUAL_READ32;
            ip++;
            ZSTD_storeSeq(seqStorePtr, ip-anchor, anchor, 0, mlCode-MINMATCH);
        } else {
            if ( (matchIndex < lowLimit) ||
                 (MEM_read32(match) != MEM_read32(ip)) ) {
                ip += ((ip-anchor) >> g_searchStrength) + 1;
                continue;
            }
            {   const BYTE* matchEnd = matchIndex < dictLimit ? dictEnd : iend;
                const BYTE* lowMatchPtr = matchIndex < dictLimit ? dictStart : lowPrefixPtr;
                mlCode = ZSTD_count_2segments(ip+EQUAL_READ32, match+EQUAL_READ32, iend, matchEnd, lowPrefixPtr) + EQUAL_READ32;
                while ((ip>anchor) && (match>lowMatchPtr) && (ip[-1] == match[-1])) { ip--; match--; mlCode++; }   /* catch up */
                offset = current - matchIndex;
                offset_2 = offset_1;
                offset_1 = offset;
                ZSTD_storeSeq(seqStorePtr, ip-anchor, anchor, offset + ZSTD_REP_MOVE, mlCode-MINMATCH);
        }   }

        /* found a match : store it */
        ip += mlCode;
        anchor = ip;

        if (ip <= ilimit) {
            /* Fill Table */
			hashTable[ZSTD_hashPtr(base+current+2, hBits, mls)] = current+2;
            hashTable[ZSTD_hashPtr(ip-2, hBits, mls)] = (U32)(ip-2-base);
            /* check immediate repcode */
            while (ip <= ilimit) {
                U32 const current2 = (U32)(ip-base);
                U32 const repIndex2 = current2 - offset_2;
                const BYTE* repMatch2 = repIndex2 < dictLimit ? dictBase + repIndex2 : base + repIndex2;
                if ( ((repIndex2 <= dictLimit-4) || (repIndex2 >= dictLimit))
                  && (MEM_read32(repMatch2) == MEM_read32(ip)) ) {
                    const BYTE* const repEnd2 = repIndex2 < dictLimit ? dictEnd : iend;
                    size_t repLength2 = ZSTD_count_2segments(ip+EQUAL_READ32, repMatch2+EQUAL_READ32, iend, repEnd2, lowPrefixPtr) + EQUAL_READ32;
                    U32 tmpOffset = offset_2; offset_2 = offset_1; offset_1 = tmpOffset;   /* swap offset_2 <=> offset_1 */
                    ZSTD_storeSeq(seqStorePtr, 0, anchor, 0, repLength2-MINMATCH);
                    hashTable[ZSTD_hashPtr(ip, hBits, mls)] = current2;
                    ip += repLength2;
                    anchor = ip;
                    continue;
                }
                break;
    }   }   }

    /* Last Literals */
    {   size_t const lastLLSize = iend - anchor;
        memcpy(seqStorePtr->lit, anchor, lastLLSize);
        seqStorePtr->lit += lastLLSize;
    }
}


static void ZSTD_compressBlock_fast_extDict(ZSTD_CCtx* ctx,
                         const void* src, size_t srcSize)
{
    const U32 mls = ctx->params.cParams.searchLength;
    switch(mls)
    {
    default:
    case 4 :
        ZSTD_compressBlock_fast_extDict_generic(ctx, src, srcSize, 4); return;
    case 5 :
        ZSTD_compressBlock_fast_extDict_generic(ctx, src, srcSize, 5); return;
    case 6 :
        ZSTD_compressBlock_fast_extDict_generic(ctx, src, srcSize, 6); return;
    case 7 :
        ZSTD_compressBlock_fast_extDict_generic(ctx, src, srcSize, 7); return;
    }
}




<<<<<<< HEAD
=======
/* ***********************
*  Hash Chain
*************************/

#define NEXT_IN_CHAIN(d, mask)   chainTable[(d) & mask]

/* Update chains up to ip (excluded)
   Assumption : always within prefix (ie. not within extDict) */
FORCE_INLINE
U32 ZSTD_insertAndFindFirstIndex (ZSTD_CCtx* zc, const BYTE* ip, U32 mls)
{
    U32* const hashTable  = zc->hashTable;
    const U32 hashLog = zc->params.cParams.hashLog;
    U32* const chainTable = zc->chainTable;
    const U32 chainMask = (1 << zc->params.cParams.chainLog) - 1;
    const BYTE* const base = zc->base;
    const U32 target = (U32)(ip - base);
    U32 idx = zc->nextToUpdate;

    while(idx < target) {
        size_t const h = ZSTD_hashPtr(base+idx, hashLog, mls);
        NEXT_IN_CHAIN(idx, chainMask) = hashTable[h];
        hashTable[h] = idx;
        idx++;
    }

    zc->nextToUpdate = target;
    return hashTable[ZSTD_hashPtr(ip, hashLog, mls)];
}


/* Update hashTable3 up to ip (excluded)
   Assumption : always within prefix (ie. not within extDict) */
FORCE_INLINE
U32 ZSTD_insertAndFindFirstIndexHash3 (ZSTD_CCtx* zc, const BYTE* ip)
{
    U32* const hashTable3  = zc->hashTable3;
    U32 const hashLog3  = zc->hashLog3;
    const BYTE* const base = zc->base;
    U32 idx = zc->nextToUpdate3;
    const U32 target = zc->nextToUpdate3 = (U32)(ip - base);
    const size_t hash3 = ZSTD_hash3Ptr(ip, hashLog3);

    while(idx < target) {
        hashTable3[ZSTD_hash3Ptr(base+idx, hashLog3)] = idx;
        idx++;
    }

    return hashTable3[hash3];
}


FORCE_INLINE /* inlining is important to hardwire a hot branch (template emulation) */
size_t ZSTD_HcFindBestMatch_generic (
                        ZSTD_CCtx* zc,   /* Index table will be updated */
                        const BYTE* const ip, const BYTE* const iLimit,
                        size_t* offsetPtr,
                        const U32 maxNbAttempts, const U32 mls, const U32 extDict)
{
    U32* const chainTable = zc->chainTable;
    const U32 chainSize = (1 << zc->params.cParams.chainLog);
    const U32 chainMask = chainSize-1;
    const BYTE* const base = zc->base;
    const BYTE* const dictBase = zc->dictBase;
    const U32 dictLimit = zc->dictLimit;
    const BYTE* const prefixStart = base + dictLimit;
    const BYTE* const dictEnd = dictBase + dictLimit;
    const U32 lowLimit = zc->lowLimit;
    const U32 current = (U32)(ip-base);
    const U32 minChain = current > chainSize ? current - chainSize : 0;
    int nbAttempts=maxNbAttempts;
    const U32 minMatch = (mls == 3) ? 3 : 4;
    size_t ml=minMatch-1;

#if 0
    if (minMatch == 3) { /* HC3 match finder */
        U32 const matchIndex3 = ZSTD_insertAndFindFirstIndexHash3 (zc, ip);
        if (matchIndex3>lowLimit && current - matchIndex3<(1<<18)) {
            const BYTE* match;
            size_t currentMl=0;
            if ((!extDict) || matchIndex3 >= dictLimit) {
                match = base + matchIndex3;
                if (match[ml] == ip[ml]) currentMl = ZSTD_count(ip, match, iLimit); /* potentially better */
            } else {
                match = dictBase + matchIndex3;
                if (MEM_readMINMATCH(match, MINMATCH) == MEM_readMINMATCH(ip, MINMATCH))   /* assumption : matchIndex3 <= dictLimit-4 (by table construction) */
                    currentMl = ZSTD_count_2segments(ip+MINMATCH, match+MINMATCH, iLimit, dictEnd, prefixStart) + MINMATCH;
            }

            /* save best solution */
            if (currentMl > ml) {
                ml = currentMl; *offsetPtr = ZSTD_REP_MOVE + current - matchIndex3;
                if (ip+currentMl == iLimit) return (ml>=MINMATCH) ? ml : 0; /* best possible, and avoid read overflow*/
        }   }
    }
#endif

    /* HC4 match finder */
    U32 matchIndex = ZSTD_insertAndFindFirstIndex (zc, ip, mls);

    for ( ; (matchIndex>lowLimit) && (nbAttempts) ; nbAttempts--) {
        const BYTE* match;
        size_t currentMl=0;
        if ((!extDict) || matchIndex >= dictLimit) {
            match = base + matchIndex;
            if (match[ml] == ip[ml])   /* potentially better */
                currentMl = ZSTD_count(ip, match, iLimit);
        } else {
            match = dictBase + matchIndex;
            if (MEM_readMINMATCH(match, minMatch) == MEM_readMINMATCH(ip, minMatch))   /* assumption : matchIndex <= dictLimit-4 (by table construction) */
                currentMl = ZSTD_count_2segments(ip+minMatch, match+minMatch, iLimit, dictEnd, prefixStart) + minMatch;
        }

        /* save best solution */
        if (currentMl > ml) { ml = currentMl; *offsetPtr = ZSTD_REP_MOVE + current - matchIndex; if (ip+currentMl == iLimit) break; /* best possible, and avoid read overflow*/ }

        if (matchIndex <= minChain) break;
        matchIndex = NEXT_IN_CHAIN(matchIndex, chainMask);
    }

    return (ml>=minMatch) ? ml : 0;
}


FORCE_INLINE size_t ZSTD_HcFindBestMatch_selectMLS (
                        ZSTD_CCtx* zc,
                        const BYTE* ip, const BYTE* const iLimit,
                        size_t* offsetPtr,
                        const U32 maxNbAttempts, const U32 matchLengthSearch)
{
    switch(matchLengthSearch)
    {
    case 3 : return ZSTD_HcFindBestMatch_generic(zc, ip, iLimit, offsetPtr, maxNbAttempts, 3, 0);
    default :
    case 4 : return ZSTD_HcFindBestMatch_generic(zc, ip, iLimit, offsetPtr, maxNbAttempts, 4, 0);
    case 5 : return ZSTD_HcFindBestMatch_generic(zc, ip, iLimit, offsetPtr, maxNbAttempts, 5, 0);
    case 6 : return ZSTD_HcFindBestMatch_generic(zc, ip, iLimit, offsetPtr, maxNbAttempts, 6, 0);
    }
}


FORCE_INLINE size_t ZSTD_HcFindBestMatch_extDict_selectMLS (
                        ZSTD_CCtx* zc,
                        const BYTE* ip, const BYTE* const iLimit,
                        size_t* offsetPtr,
                        const U32 maxNbAttempts, const U32 matchLengthSearch)
{
    switch(matchLengthSearch)
    {
    case 3 : return ZSTD_HcFindBestMatch_generic(zc, ip, iLimit, offsetPtr, maxNbAttempts, 3, 1);
    default :
    case 4 : return ZSTD_HcFindBestMatch_generic(zc, ip, iLimit, offsetPtr, maxNbAttempts, 4, 1);
    case 5 : return ZSTD_HcFindBestMatch_generic(zc, ip, iLimit, offsetPtr, maxNbAttempts, 5, 1);
    case 6 : return ZSTD_HcFindBestMatch_generic(zc, ip, iLimit, offsetPtr, maxNbAttempts, 6, 1);
    }
}



>>>>>>> d7bee33c
/*-*************************************
*  Binary Tree search
***************************************/
/** ZSTD_insertBt1() : add one or multiple positions to tree.
*   ip : assumed <= iend-8 .
*   @return : nb of positions added */
static U32 ZSTD_insertBt1(ZSTD_CCtx* zc, const BYTE* const ip, const U32 mls, const BYTE* const iend, U32 nbCompares,
                          U32 extDict)
{
    U32* const hashTable = zc->hashTable;
    const U32 hashLog = zc->params.cParams.hashLog;
    const size_t h  = ZSTD_hashPtr(ip, hashLog, mls);
    U32* const bt   = zc->chainTable;
    const U32 btLog = zc->params.cParams.chainLog - 1;
    const U32 btMask= (1 << btLog) - 1;
    U32 matchIndex  = hashTable[h];
    size_t commonLengthSmaller=0, commonLengthLarger=0;
    const BYTE* const base = zc->base;
    const BYTE* const dictBase = zc->dictBase;
    const U32 dictLimit = zc->dictLimit;
    const BYTE* const dictEnd = dictBase + dictLimit;
    const BYTE* const prefixStart = base + dictLimit;
    const BYTE* match = base + matchIndex;
    const U32 current = (U32)(ip-base);
    const U32 btLow = btMask >= current ? 0 : current - btMask;
    U32* smallerPtr = bt + 2*(current&btMask);
    U32* largerPtr  = smallerPtr + 1;
    U32 dummy32;   /* to be nullified at the end */
    const U32 windowLow = zc->lowLimit;
    U32 matchEndIdx = current+8;
    size_t bestLength = 8;
    U32 predictedSmall = *(bt + 2*((current-1)&btMask) + 0);
    U32 predictedLarge = *(bt + 2*((current-1)&btMask) + 1);
    predictedSmall += (predictedSmall>0);
    predictedLarge += (predictedLarge>0);

    hashTable[h] = current;   /* Update Hash Table */

    while (nbCompares-- && (matchIndex > windowLow)) {
        U32* nextPtr = bt + 2*(matchIndex & btMask);
        size_t matchLength = MIN(commonLengthSmaller, commonLengthLarger);   /* guaranteed minimum nb of common bytes */
#if 1   /* note : can create issues when hlog small <= 11 */
        const U32* predictPtr = bt + 2*((matchIndex-1) & btMask);   /* written this way, as bt is a roll buffer */
        if (matchIndex == predictedSmall) {
            /* no need to check length, result known */
            *smallerPtr = matchIndex;
            if (matchIndex <= btLow) { smallerPtr=&dummy32; break; }   /* beyond tree size, stop the search */
            smallerPtr = nextPtr+1;               /* new "smaller" => larger of match */
            matchIndex = nextPtr[1];              /* new matchIndex larger than previous (closer to current) */
            predictedSmall = predictPtr[1] + (predictPtr[1]>0);
            continue;
        }
        if (matchIndex == predictedLarge) {
            *largerPtr = matchIndex;
            if (matchIndex <= btLow) { largerPtr=&dummy32; break; }   /* beyond tree size, stop the search */
            largerPtr = nextPtr;
            matchIndex = nextPtr[0];
            predictedLarge = predictPtr[0] + (predictPtr[0]>0);
            continue;
        }
#endif
        if ((!extDict) || (matchIndex+matchLength >= dictLimit)) {
            match = base + matchIndex;
            if (match[matchLength] == ip[matchLength])
                matchLength += ZSTD_count(ip+matchLength+1, match+matchLength+1, iend) +1;
        } else {
            match = dictBase + matchIndex;
            matchLength += ZSTD_count_2segments(ip+matchLength, match+matchLength, iend, dictEnd, prefixStart);
            if (matchIndex+matchLength >= dictLimit)
				match = base + matchIndex;   /* to prepare for next usage of match[matchLength] */
        }

        if (matchLength > bestLength) {
            bestLength = matchLength;
            if (matchLength > matchEndIdx - matchIndex)
                matchEndIdx = matchIndex + (U32)matchLength;
        }

        if (ip+matchLength == iend)   /* equal : no way to know if inf or sup */
            break;   /* drop , to guarantee consistency ; miss a bit of compression, but other solutions can corrupt the tree */

        if (match[matchLength] < ip[matchLength]) {  /* necessarily within correct buffer */
            /* match is smaller than current */
            *smallerPtr = matchIndex;             /* update smaller idx */
            commonLengthSmaller = matchLength;    /* all smaller will now have at least this guaranteed common length */
            if (matchIndex <= btLow) { smallerPtr=&dummy32; break; }   /* beyond tree size, stop the search */
            smallerPtr = nextPtr+1;               /* new "smaller" => larger of match */
            matchIndex = nextPtr[1];              /* new matchIndex larger than previous (closer to current) */
        } else {
            /* match is larger than current */
            *largerPtr = matchIndex;
            commonLengthLarger = matchLength;
            if (matchIndex <= btLow) { largerPtr=&dummy32; break; }   /* beyond tree size, stop the search */
            largerPtr = nextPtr;
            matchIndex = nextPtr[0];
    }   }

    *smallerPtr = *largerPtr = 0;
    if (bestLength > 384) return MIN(192, (U32)(bestLength - 384));
    if (matchEndIdx > current + 8) return matchEndIdx - current - 8;
    return 1;
}


static size_t ZSTD_insertBtAndFindBestMatch (
                        ZSTD_CCtx* zc,
                        const BYTE* const ip, const BYTE* const iend,
                        size_t* offsetPtr,
                        U32 nbCompares, const U32 mls,
                        U32 extDict)
{
    U32* const hashTable = zc->hashTable;
    const U32 hashLog = zc->params.cParams.hashLog;
    const size_t h  = ZSTD_hashPtr(ip, hashLog, mls);
    U32* const bt   = zc->chainTable;
    const U32 btLog = zc->params.cParams.chainLog - 1;
    const U32 btMask= (1 << btLog) - 1;
    U32 matchIndex  = hashTable[h];
    size_t commonLengthSmaller=0, commonLengthLarger=0;
    const BYTE* const base = zc->base;
    const BYTE* const dictBase = zc->dictBase;
    const U32 dictLimit = zc->dictLimit;
    const BYTE* const dictEnd = dictBase + dictLimit;
    const BYTE* const prefixStart = base + dictLimit;
    const U32 current = (U32)(ip-base);
    const U32 btLow = btMask >= current ? 0 : current - btMask;
    const U32 windowLow = zc->lowLimit;
    U32* smallerPtr = bt + 2*(current&btMask);
    U32* largerPtr  = bt + 2*(current&btMask) + 1;
    U32 matchEndIdx = current+8;
    U32 dummy32;   /* to be nullified at the end */
    size_t bestLength = 0;

    hashTable[h] = current;   /* Update Hash Table */

    while (nbCompares-- && (matchIndex > windowLow)) {
        U32* nextPtr = bt + 2*(matchIndex & btMask);
        size_t matchLength = MIN(commonLengthSmaller, commonLengthLarger);   /* guaranteed minimum nb of common bytes */
        const BYTE* match;

        if ((!extDict) || (matchIndex+matchLength >= dictLimit)) {
            match = base + matchIndex;
            if (match[matchLength] == ip[matchLength])
                matchLength += ZSTD_count(ip+matchLength+1, match+matchLength+1, iend) +1;
        } else {
            match = dictBase + matchIndex;
            matchLength += ZSTD_count_2segments(ip+matchLength, match+matchLength, iend, dictEnd, prefixStart);
            if (matchIndex+matchLength >= dictLimit)
				match = base + matchIndex;   /* to prepare for next usage of match[matchLength] */
        }

        if (matchLength > bestLength) {
            if (matchLength > matchEndIdx - matchIndex)
                matchEndIdx = matchIndex + (U32)matchLength;
            if ( (4*(int)(matchLength-bestLength)) > (int)(ZSTD_highbit(current-matchIndex+1) - ZSTD_highbit((U32)offsetPtr[0]+1)) )
                bestLength = matchLength, *offsetPtr = ZSTD_REP_MOVE + current - matchIndex;
            if (ip+matchLength == iend)   /* equal : no way to know if inf or sup */
                break;   /* drop, to guarantee consistency (miss a little bit of compression) */
        }

        if (match[matchLength] < ip[matchLength]) {
            /* match is smaller than current */
            *smallerPtr = matchIndex;             /* update smaller idx */
            commonLengthSmaller = matchLength;    /* all smaller will now have at least this guaranteed common length */
            if (matchIndex <= btLow) { smallerPtr=&dummy32; break; }   /* beyond tree size, stop the search */
            smallerPtr = nextPtr+1;               /* new "smaller" => larger of match */
            matchIndex = nextPtr[1];              /* new matchIndex larger than previous (closer to current) */
        } else {
            /* match is larger than current */
            *largerPtr = matchIndex;
            commonLengthLarger = matchLength;
            if (matchIndex <= btLow) { largerPtr=&dummy32; break; }   /* beyond tree size, stop the search */
            largerPtr = nextPtr;
            matchIndex = nextPtr[0];
    }   }

    *smallerPtr = *largerPtr = 0;

    zc->nextToUpdate = (matchEndIdx > current + 8) ? matchEndIdx - 8 : current+1;
    return bestLength;
}


static void ZSTD_updateTree(ZSTD_CCtx* zc, const BYTE* const ip, const BYTE* const iend, const U32 nbCompares, const U32 mls)
{
    const BYTE* const base = zc->base;
    const U32 target = (U32)(ip - base);
    U32 idx = zc->nextToUpdate;

    while(idx < target)
        idx += ZSTD_insertBt1(zc, base+idx, mls, iend, nbCompares, 0);
}

/** ZSTD_BtFindBestMatch() : Tree updater, providing best match */
static size_t ZSTD_BtFindBestMatch (
                        ZSTD_CCtx* zc,
                        const BYTE* const ip, const BYTE* const iLimit,
                        size_t* offsetPtr,
                        const U32 maxNbAttempts, const U32 mls)
{
    if (ip < zc->base + zc->nextToUpdate) return 0;   /* skipped area */
    ZSTD_updateTree(zc, ip, iLimit, maxNbAttempts, mls);
    return ZSTD_insertBtAndFindBestMatch(zc, ip, iLimit, offsetPtr, maxNbAttempts, mls, 0);
}


static size_t ZSTD_BtFindBestMatch_selectMLS (
                        ZSTD_CCtx* zc,   /* Index table will be updated */
                        const BYTE* ip, const BYTE* const iLimit,
                        size_t* offsetPtr,
                        const U32 maxNbAttempts, const U32 matchLengthSearch)
{
    switch(matchLengthSearch)
    {
    default :
    case 4 : return ZSTD_BtFindBestMatch(zc, ip, iLimit, offsetPtr, maxNbAttempts, 4);
    case 5 : return ZSTD_BtFindBestMatch(zc, ip, iLimit, offsetPtr, maxNbAttempts, 5);
    case 6 : return ZSTD_BtFindBestMatch(zc, ip, iLimit, offsetPtr, maxNbAttempts, 6);
    }
}


static void ZSTD_updateTree_extDict(ZSTD_CCtx* zc, const BYTE* const ip, const BYTE* const iend, const U32 nbCompares, const U32 mls)
{
    const BYTE* const base = zc->base;
    const U32 target = (U32)(ip - base);
    U32 idx = zc->nextToUpdate;

    while (idx < target) idx += ZSTD_insertBt1(zc, base+idx, mls, iend, nbCompares, 1);
}



/** Tree updater, providing best match */
static size_t ZSTD_BtFindBestMatch_extDict (
                        ZSTD_CCtx* zc,
                        const BYTE* const ip, const BYTE* const iLimit,
                        size_t* offsetPtr,
                        const U32 maxNbAttempts, const U32 mls)
{
    if (ip < zc->base + zc->nextToUpdate) return 0;   /* skipped area */
    ZSTD_updateTree_extDict(zc, ip, iLimit, maxNbAttempts, mls);
    return ZSTD_insertBtAndFindBestMatch(zc, ip, iLimit, offsetPtr, maxNbAttempts, mls, 1);
}


static size_t ZSTD_BtFindBestMatch_selectMLS_extDict (
                        ZSTD_CCtx* zc,   /* Index table will be updated */
                        const BYTE* ip, const BYTE* const iLimit,
                        size_t* offsetPtr,
                        const U32 maxNbAttempts, const U32 matchLengthSearch)
{
    switch(matchLengthSearch)
    {
    default :
    case 4 : return ZSTD_BtFindBestMatch_extDict(zc, ip, iLimit, offsetPtr, maxNbAttempts, 4);
    case 5 : return ZSTD_BtFindBestMatch_extDict(zc, ip, iLimit, offsetPtr, maxNbAttempts, 5);
    case 6 : return ZSTD_BtFindBestMatch_extDict(zc, ip, iLimit, offsetPtr, maxNbAttempts, 6);
    }
}




/* ***********************
*  Hash Chain
*************************/

#define NEXT_IN_CHAIN(d, mask)   chainTable[(d) & mask]

<<<<<<< HEAD
/* Update chains up to ip (excluded)
   Assumption : always within prefix (ie. not within extDict) */
FORCE_INLINE
U32 ZSTD_insertAndFindFirstIndex (ZSTD_CCtx* zc, const BYTE* ip, U32 mls)
{
    U32* const hashTable  = zc->hashTable;
    const U32 hashLog = zc->params.cParams.hashLog;
    U32* const chainTable = zc->chainTable;
    const U32 chainMask = (1 << zc->params.cParams.chainLog) - 1;
    const BYTE* const base = zc->base;
    const U32 target = (U32)(ip - base);
    U32 idx = zc->nextToUpdate;
=======
_storeSequence:
        /* store sequence */
        {   size_t const litLength = start - anchor;
            ZSTD_storeSeq(seqStorePtr, litLength, anchor, offset, matchLength-MINMATCH);
            anchor = ip = start + matchLength;
        }

        /* check immediate repcode */
        while ( (ip <= ilimit)
             && (MEM_read32(ip) == MEM_read32(ip - rep[1])) ) {
            /* store sequence */
            matchLength = ZSTD_count(ip+EQUAL_READ32, ip+EQUAL_READ32-rep[1], iend) + EQUAL_READ32;
            offset = rep[1]; rep[1] = rep[0]; rep[0] = (U32)offset;  /* swap offset history */
            ZSTD_storeSeq(seqStorePtr, 0, anchor, 0, matchLength-MINMATCH);
            ip += matchLength;
            anchor = ip;
            continue;   /* faster when present ... (?) */
    }    }
>>>>>>> d7bee33c

    while(idx < target) {
        size_t const h = ZSTD_hashPtr(base+idx, hashLog, mls);
        NEXT_IN_CHAIN(idx, chainMask) = hashTable[h];
        hashTable[h] = idx;
        idx++;
    }

    zc->nextToUpdate = target;
    return hashTable[ZSTD_hashPtr(ip, hashLog, mls)];
}



FORCE_INLINE /* inlining is important to hardwire a hot branch (template emulation) */
size_t ZSTD_HcFindBestMatch_generic (
                        ZSTD_CCtx* zc,   /* Index table will be updated */
                        const BYTE* const ip, const BYTE* const iLimit,
                        size_t* offsetPtr,
                        const U32 maxNbAttempts, const U32 mls, const U32 extDict)
{
    U32* const chainTable = zc->chainTable;
    const U32 chainSize = (1 << zc->params.cParams.chainLog);
    const U32 chainMask = chainSize-1;
    const BYTE* const base = zc->base;
    const BYTE* const dictBase = zc->dictBase;
    const U32 dictLimit = zc->dictLimit;
    const BYTE* const prefixStart = base + dictLimit;
    const BYTE* const dictEnd = dictBase + dictLimit;
    const U32 lowLimit = zc->lowLimit;
    const U32 current = (U32)(ip-base);
    const U32 minChain = current > chainSize ? current - chainSize : 0;
    int nbAttempts=maxNbAttempts;
    size_t ml=EQUAL_READ32-1;

    /* HC4 match finder */
    U32 matchIndex = ZSTD_insertAndFindFirstIndex (zc, ip, mls);

    for ( ; (matchIndex>lowLimit) && (nbAttempts) ; nbAttempts--) {
        const BYTE* match;
        size_t currentMl=0;
        if ((!extDict) || matchIndex >= dictLimit) {
            match = base + matchIndex;
            if (match[ml] == ip[ml])   /* potentially better */
                currentMl = ZSTD_count(ip, match, iLimit);
        } else {
            match = dictBase + matchIndex;
            if (MEM_read32(match) == MEM_read32(ip))   /* assumption : matchIndex <= dictLimit-4 (by table construction) */
                currentMl = ZSTD_count_2segments(ip+EQUAL_READ32, match+EQUAL_READ32, iLimit, dictEnd, prefixStart) + EQUAL_READ32;
        }

        /* save best solution */
        if (currentMl > ml) { ml = currentMl; *offsetPtr = ZSTD_REP_MOVE + current - matchIndex; if (ip+currentMl == iLimit) break; /* best possible, and avoid read overflow*/ }

        if (matchIndex <= minChain) break;
        matchIndex = NEXT_IN_CHAIN(matchIndex, chainMask);
    }

    return ml;
}

<<<<<<< HEAD
=======
        /* catch up */
        if (offset >= ZSTD_REP_NUM) {
            U32 matchIndex = (U32)((start-base) - (offset - ZSTD_REP_MOVE));
            const BYTE* match = (matchIndex < dictLimit) ? dictBase + matchIndex : base + matchIndex;
            const BYTE* const mStart = (matchIndex < dictLimit) ? dictStart : prefixStart;
            while ((start>anchor) && (match>mStart) && (start[-1] == match[-1])) { start--; match--; matchLength++; }
            rep[1] = rep[0]; rep[0] = (U32)(offset - ZSTD_REP_MOVE);
        }
>>>>>>> d7bee33c

FORCE_INLINE size_t ZSTD_HcFindBestMatch_selectMLS (
                        ZSTD_CCtx* zc,
                        const BYTE* ip, const BYTE* const iLimit,
                        size_t* offsetPtr,
                        const U32 maxNbAttempts, const U32 matchLengthSearch)
{
    switch(matchLengthSearch)
    {
    default :
    case 4 : return ZSTD_HcFindBestMatch_generic(zc, ip, iLimit, offsetPtr, maxNbAttempts, 4, 0);
    case 5 : return ZSTD_HcFindBestMatch_generic(zc, ip, iLimit, offsetPtr, maxNbAttempts, 5, 0);
    case 6 : return ZSTD_HcFindBestMatch_generic(zc, ip, iLimit, offsetPtr, maxNbAttempts, 6, 0);
    }
}


FORCE_INLINE size_t ZSTD_HcFindBestMatch_extDict_selectMLS (
                        ZSTD_CCtx* zc,
                        const BYTE* ip, const BYTE* const iLimit,
                        size_t* offsetPtr,
                        const U32 maxNbAttempts, const U32 matchLengthSearch)
{
    switch(matchLengthSearch)
    {
    default :
    case 4 : return ZSTD_HcFindBestMatch_generic(zc, ip, iLimit, offsetPtr, maxNbAttempts, 4, 1);
    case 5 : return ZSTD_HcFindBestMatch_generic(zc, ip, iLimit, offsetPtr, maxNbAttempts, 5, 1);
    case 6 : return ZSTD_HcFindBestMatch_generic(zc, ip, iLimit, offsetPtr, maxNbAttempts, 6, 1);
    }
}

/* The optimal parser */
#include "zstd_opt.h"


/* *******************************
*  Common parser - lazy strategy
*********************************/
FORCE_INLINE
void ZSTD_compressBlock_lazy_generic(ZSTD_CCtx* ctx,
                                     const void* src, size_t srcSize,
                                     const U32 searchMethod, const U32 depth)
{
    seqStore_t* seqStorePtr = &(ctx->seqStore);
    const BYTE* const istart = (const BYTE*)src;
    const BYTE* ip = istart;
    const BYTE* anchor = istart;
    const BYTE* const iend = istart + srcSize;
    const BYTE* const ilimit = iend - 8;
    const BYTE* const base = ctx->base + ctx->dictLimit;

    const U32 maxSearches = 1 << ctx->params.cParams.searchLog;
    const U32 mls = ctx->params.cParams.searchLength;

    typedef size_t (*searchMax_f)(ZSTD_CCtx* zc, const BYTE* ip, const BYTE* iLimit,
                        size_t* offsetPtr,
                        U32 maxNbAttempts, U32 matchLengthSearch);
    searchMax_f searchMax = searchMethod ? ZSTD_BtFindBestMatch_selectMLS : ZSTD_HcFindBestMatch_selectMLS;

    /* init */
    U32 rep[ZSTD_REP_INIT];
    for (U32 i=0; i<ZSTD_REP_INIT; i++)
        rep[i]=REPCODE_STARTVALUE;

    ctx->nextToUpdate3 = ctx->nextToUpdate;
    ZSTD_resetSeqStore(seqStorePtr);
    if ((ip-base) < REPCODE_STARTVALUE) ip = base + REPCODE_STARTVALUE;

    /* Match Loop */
    while (ip < ilimit) {
        size_t matchLength=0;
        size_t offset=0;
        const BYTE* start=ip+1;

        /* check repCode */
        if (MEM_read32(ip+1) == MEM_read32(ip+1 - rep[0])) {
            /* repcode : we take it */
            matchLength = ZSTD_count(ip+1+EQUAL_READ32, ip+1+EQUAL_READ32-rep[0], iend) + EQUAL_READ32;
            if (depth==0) goto _storeSequence;
        }

        /* first search (depth 0) */
        {   size_t offsetFound = 99999999;
            size_t const ml2 = searchMax(ctx, ip, iend, &offsetFound, maxSearches, mls);
            if (ml2 > matchLength)
                matchLength = ml2, start = ip, offset=offsetFound;
        }

        if (matchLength < EQUAL_READ32) {
            ip += ((ip-anchor) >> g_searchStrength) + 1;   /* jump faster over incompressible sections */
            continue;
        }

        /* let's try to find a better solution */
        if (depth>=1)
        while (ip<ilimit) {
            ip ++;
            if ((offset) && (MEM_read32(ip) == MEM_read32(ip - rep[0]))) {
                size_t const mlRep = ZSTD_count(ip+EQUAL_READ32, ip+EQUAL_READ32-rep[0], iend) + EQUAL_READ32;
                int const gain2 = (int)(mlRep * 3);
                int const gain1 = (int)(matchLength*3 - ZSTD_highbit((U32)offset+1) + 1);
                if ((mlRep >= EQUAL_READ32) && (gain2 > gain1))
                    matchLength = mlRep, offset = 0, start = ip;
            }
            {   size_t offset2=99999999;
                size_t const ml2 = searchMax(ctx, ip, iend, &offset2, maxSearches, mls);
                int const gain2 = (int)(ml2*4 - ZSTD_highbit((U32)offset2+1));   /* raw approx */
                int const gain1 = (int)(matchLength*4 - ZSTD_highbit((U32)offset+1) + 4);
                if ((ml2 >= EQUAL_READ32) && (gain2 > gain1)) {
                    matchLength = ml2, offset = offset2, start = ip;
                    continue;   /* search a better one */
            }   }

            /* let's find an even better one */
            if ((depth==2) && (ip<ilimit)) {
                ip ++;
                if ((offset) && (MEM_read32(ip) == MEM_read32(ip - rep[0]))) {
                    size_t const ml2 = ZSTD_count(ip+EQUAL_READ32, ip+EQUAL_READ32-rep[0], iend) + EQUAL_READ32;
                    int const gain2 = (int)(ml2 * 4);
                    int const gain1 = (int)(matchLength*4 - ZSTD_highbit((U32)offset+1) + 1);
                    if ((ml2 >= EQUAL_READ32) && (gain2 > gain1))
                        matchLength = ml2, offset = 0, start = ip;
                }
                {   size_t offset2=99999999;
                    size_t const ml2 = searchMax(ctx, ip, iend, &offset2, maxSearches, mls);
                    int const gain2 = (int)(ml2*4 - ZSTD_highbit((U32)offset2+1));   /* raw approx */
                    int const gain1 = (int)(matchLength*4 - ZSTD_highbit((U32)offset+1) + 7);
                    if ((ml2 >= EQUAL_READ32) && (gain2 > gain1)) {
                        matchLength = ml2, offset = offset2, start = ip;
                        continue;
            }   }   }
            break;  /* nothing found : store previous solution */
        }

        /* catch up */
        if (offset) {
            while ((start>anchor) && (start>base+offset-ZSTD_REP_MOVE) && (start[-1] == start[-1-offset+ZSTD_REP_MOVE]))   /* only search for offset within prefix */
                { start--; matchLength++; }
            rep[1] = rep[0]; rep[0] = (U32)(offset - ZSTD_REP_MOVE);
        }

        /* store sequence */
_storeSequence:
        {   size_t const litLength = start - anchor;
            ZSTD_storeSeq(seqStorePtr, litLength, anchor, offset, matchLength-MINMATCH);
            anchor = ip = start + matchLength;
        }

        /* check immediate repcode */
        while ( (ip <= ilimit)
             && (MEM_read32(ip) == MEM_read32(ip - rep[1])) ) {
            /* store sequence */
            matchLength = ZSTD_count(ip+EQUAL_READ32, ip+EQUAL_READ32-rep[1], iend) + EQUAL_READ32;
            offset = rep[1]; rep[1] = rep[0]; rep[0] = (U32)offset; /* swap repcodes */
            ZSTD_storeSeq(seqStorePtr, 0, anchor, 0, matchLength-MINMATCH);
            ip += matchLength;
            anchor = ip;
            continue;   /* faster when present ... (?) */
    }   }

    /* Last Literals */
    {   size_t const lastLLSize = iend - anchor;
        memcpy(seqStorePtr->lit, anchor, lastLLSize);
        seqStorePtr->lit += lastLLSize;
        ZSTD_statsUpdatePrices(&seqStorePtr->stats, lastLLSize, anchor, 0, 0);
    }
}



static void ZSTD_compressBlock_btopt(ZSTD_CCtx* ctx, const void* src, size_t srcSize)
{
    ZSTD_compressBlock_opt_generic(ctx, src, srcSize);
}

static void ZSTD_compressBlock_btlazy2(ZSTD_CCtx* ctx, const void* src, size_t srcSize)
{
    ZSTD_compressBlock_lazy_generic(ctx, src, srcSize, 1, 2);
}

static void ZSTD_compressBlock_lazy2(ZSTD_CCtx* ctx, const void* src, size_t srcSize)
{
    ZSTD_compressBlock_lazy_generic(ctx, src, srcSize, 0, 2);
}

static void ZSTD_compressBlock_lazy(ZSTD_CCtx* ctx, const void* src, size_t srcSize)
{
    ZSTD_compressBlock_lazy_generic(ctx, src, srcSize, 0, 1);
}

static void ZSTD_compressBlock_greedy(ZSTD_CCtx* ctx, const void* src, size_t srcSize)
{
    ZSTD_compressBlock_lazy_generic(ctx, src, srcSize, 0, 0);
}


FORCE_INLINE
void ZSTD_compressBlock_lazy_extDict_generic(ZSTD_CCtx* ctx,
                                     const void* src, size_t srcSize,
                                     const U32 searchMethod, const U32 depth)
{
    seqStore_t* seqStorePtr = &(ctx->seqStore);
    const BYTE* const istart = (const BYTE*)src;
    const BYTE* ip = istart;
    const BYTE* anchor = istart;
    const BYTE* const iend = istart + srcSize;
    const BYTE* const ilimit = iend - 8;
    const BYTE* const base = ctx->base;
    const U32 dictLimit = ctx->dictLimit;
    const BYTE* const prefixStart = base + dictLimit;
    const BYTE* const dictBase = ctx->dictBase;
    const BYTE* const dictEnd  = dictBase + dictLimit;
    const BYTE* const dictStart  = dictBase + ctx->lowLimit;

    const U32 maxSearches = 1 << ctx->params.cParams.searchLog;
    const U32 mls = ctx->params.cParams.searchLength;

    typedef size_t (*searchMax_f)(ZSTD_CCtx* zc, const BYTE* ip, const BYTE* iLimit,
                        size_t* offsetPtr,
                        U32 maxNbAttempts, U32 matchLengthSearch);
    searchMax_f searchMax = searchMethod ? ZSTD_BtFindBestMatch_selectMLS_extDict : ZSTD_HcFindBestMatch_extDict_selectMLS;

    /* init */
    U32 rep[ZSTD_REP_INIT];
    for (U32 i=0; i<ZSTD_REP_INIT; i++)
        rep[i]=REPCODE_STARTVALUE;

    ctx->nextToUpdate3 = ctx->nextToUpdate;
    ZSTD_resetSeqStore(seqStorePtr);
    if ((ip - prefixStart) < REPCODE_STARTVALUE) ip += REPCODE_STARTVALUE;

    /* Match Loop */
    while (ip < ilimit) {
        size_t matchLength=0;
        size_t offset=0;
        const BYTE* start=ip+1;
        U32 current = (U32)(ip-base);

        /* check repCode */
        {
            const U32 repIndex = (U32)(current+1 - rep[0]);
            const BYTE* const repBase = repIndex < dictLimit ? dictBase : base;
            const BYTE* const repMatch = repBase + repIndex;
            if ((U32)((dictLimit-1) - repIndex) >= 3)   /* intentional overflow */
            if (MEM_read32(ip+1) == MEM_read32(repMatch)) {
                /* repcode detected we should take it */
                const BYTE* const repEnd = repIndex < dictLimit ? dictEnd : iend;
                matchLength = ZSTD_count_2segments(ip+1+EQUAL_READ32, repMatch+EQUAL_READ32, iend, repEnd, prefixStart) + EQUAL_READ32;
                if (depth==0) goto _storeSequence;
        }   }

        /* first search (depth 0) */
        {   size_t offsetFound = 99999999;
            size_t const ml2 = searchMax(ctx, ip, iend, &offsetFound, maxSearches, mls);
            if (ml2 > matchLength)
                matchLength = ml2, start = ip, offset=offsetFound;
        }

         if (matchLength < EQUAL_READ32) {
            ip += ((ip-anchor) >> g_searchStrength) + 1;   /* jump faster over incompressible sections */
            continue;
        }

        /* let's try to find a better solution */
        if (depth>=1)
        while (ip<ilimit) {
            ip ++;
            current++;
            /* check repCode */
            if (offset) {
                const U32 repIndex = (U32)(current - rep[0]);
                const BYTE* const repBase = repIndex < dictLimit ? dictBase : base;
                const BYTE* const repMatch = repBase + repIndex;
                if ((U32)((dictLimit-1) - repIndex) >= 3)   /* intentional overflow */
                if (MEM_read32(ip) == MEM_read32(repMatch)) {
                    /* repcode detected */
                    const BYTE* const repEnd = repIndex < dictLimit ? dictEnd : iend;
                    size_t const repLength = ZSTD_count_2segments(ip+EQUAL_READ32, repMatch+EQUAL_READ32, iend, repEnd, prefixStart) + EQUAL_READ32;
                    int const gain2 = (int)(repLength * 3);
                    int const gain1 = (int)(matchLength*3 - ZSTD_highbit((U32)offset+1) + 1);
                    if ((repLength >= EQUAL_READ32) && (gain2 > gain1))
                        matchLength = repLength, offset = 0, start = ip;
            }   }

            /* search match, depth 1 */
            {   size_t offset2=99999999;
                size_t const ml2 = searchMax(ctx, ip, iend, &offset2, maxSearches, mls);
                int const gain2 = (int)(ml2*4 - ZSTD_highbit((U32)offset2+1));   /* raw approx */
                int const gain1 = (int)(matchLength*4 - ZSTD_highbit((U32)offset+1) + 4);
                if ((ml2 >= EQUAL_READ32) && (gain2 > gain1)) {
                    matchLength = ml2, offset = offset2, start = ip;
                    continue;   /* search a better one */
            }   }

            /* let's find an even better one */
            if ((depth==2) && (ip<ilimit)) {
                ip ++;
                current++;
                /* check repCode */
                if (offset) {
                    const U32 repIndex = (U32)(current - rep[0]);
                    const BYTE* const repBase = repIndex < dictLimit ? dictBase : base;
                    const BYTE* const repMatch = repBase + repIndex;
                    if ((U32)((dictLimit-1) - repIndex) >= 3)   /* intentional overflow */
                    if (MEM_read32(ip) == MEM_read32(repMatch)) {
                        /* repcode detected */
                        const BYTE* const repEnd = repIndex < dictLimit ? dictEnd : iend;
                        size_t repLength = ZSTD_count_2segments(ip+EQUAL_READ32, repMatch+EQUAL_READ32, iend, repEnd, prefixStart) + EQUAL_READ32;
                        int gain2 = (int)(repLength * 4);
                        int gain1 = (int)(matchLength*4 - ZSTD_highbit((U32)offset+1) + 1);
                        if ((repLength >= EQUAL_READ32) && (gain2 > gain1))
                            matchLength = repLength, offset = 0, start = ip;
                }   }

                /* search match, depth 2 */
                {   size_t offset2=99999999;
                    size_t const ml2 = searchMax(ctx, ip, iend, &offset2, maxSearches, mls);
                    int const gain2 = (int)(ml2*4 - ZSTD_highbit((U32)offset2+1));   /* raw approx */
                    int const gain1 = (int)(matchLength*4 - ZSTD_highbit((U32)offset+1) + 7);
                    if ((ml2 >= EQUAL_READ32) && (gain2 > gain1)) {
                        matchLength = ml2, offset = offset2, start = ip;
                        continue;
            }   }   }
            break;  /* nothing found : store previous solution */
        }

        /* catch up */
        if (offset) {
            U32 matchIndex = (U32)((start-base) - (offset - ZSTD_REP_MOVE));
            const BYTE* match = (matchIndex < dictLimit) ? dictBase + matchIndex : base + matchIndex;
            const BYTE* const mStart = (matchIndex < dictLimit) ? dictStart : prefixStart;
            while ((start>anchor) && (match>mStart) && (start[-1] == match[-1])) { start--; match--; matchLength++; }  /* catch up */
            rep[1] = rep[0]; rep[0] = (U32)(offset - ZSTD_REP_MOVE);
        }

        /* store sequence */
<<<<<<< HEAD
_storeSequence:
        {   size_t const litLength = start - anchor;
=======
        {
            if (offset >= ZSTD_REP_NUM) {
                rep[2] = rep[1];
                rep[1] = rep[0];
                rep[0] = (U32)(offset - ZSTD_REP_MOVE);
            } else {
                if (offset != 0) {
                    U32 temp = rep[offset];
                    if (offset > 1) rep[2] = rep[1];
                    if (offset > 0) rep[1] = rep[0];
                    rep[0] = temp;
                }

                if (offset<=1 && start==anchor) offset = 1-offset;
            }

            size_t const litLength = start - anchor;
>>>>>>> d7bee33c
            ZSTD_storeSeq(seqStorePtr, litLength, anchor, offset, matchLength-MINMATCH);
            anchor = ip = start + matchLength;
        }

        /* check immediate repcode */
        while (ip <= ilimit) {
            const U32 repIndex = (U32)((ip-base) - rep[1]);
            const BYTE* const repBase = repIndex < dictLimit ? dictBase : base;
            const BYTE* const repMatch = repBase + repIndex;
            if ((U32)((dictLimit-1) - repIndex) >= 3)   /* intentional overflow */
            if (MEM_read32(ip) == MEM_read32(repMatch)) {
                /* repcode detected we should take it */
                const BYTE* const repEnd = repIndex < dictLimit ? dictEnd : iend;
                matchLength = ZSTD_count_2segments(ip+EQUAL_READ32, repMatch+EQUAL_READ32, iend, repEnd, prefixStart) + EQUAL_READ32;
                offset = rep[1]; rep[1] = rep[0]; rep[0] = (U32)offset;   /* swap offset history */
                ZSTD_storeSeq(seqStorePtr, 0, anchor, 0, matchLength-MINMATCH);
                ip += matchLength;
                anchor = ip;
                continue;   /* faster when present ... (?) */
            }
            break;
    }   }

    /* Last Literals */
    {   size_t const lastLLSize = iend - anchor;
        memcpy(seqStorePtr->lit, anchor, lastLLSize);
        seqStorePtr->lit += lastLLSize;
    }
}


void ZSTD_compressBlock_greedy_extDict(ZSTD_CCtx* ctx, const void* src, size_t srcSize)
{
    ZSTD_compressBlock_lazy_extDict_generic(ctx, src, srcSize, 0, 0);
}

static void ZSTD_compressBlock_lazy_extDict(ZSTD_CCtx* ctx, const void* src, size_t srcSize)
{
    ZSTD_compressBlock_lazy_extDict_generic(ctx, src, srcSize, 0, 1);
}

static void ZSTD_compressBlock_lazy2_extDict(ZSTD_CCtx* ctx, const void* src, size_t srcSize)
{
    ZSTD_compressBlock_lazy_extDict_generic(ctx, src, srcSize, 0, 2);
}

static void ZSTD_compressBlock_btlazy2_extDict(ZSTD_CCtx* ctx, const void* src, size_t srcSize)
{
    ZSTD_compressBlock_lazy_extDict_generic(ctx, src, srcSize, 1, 2);
}

static void ZSTD_compressBlock_btopt_extDict(ZSTD_CCtx* ctx, const void* src, size_t srcSize)
{
    ZSTD_compressBlock_opt_extDict_generic(ctx, src, srcSize);
}


typedef void (*ZSTD_blockCompressor) (ZSTD_CCtx* ctx, const void* src, size_t srcSize);

static ZSTD_blockCompressor ZSTD_selectBlockCompressor(ZSTD_strategy strat, int extDict)
{
    static const ZSTD_blockCompressor blockCompressor[2][6] = {
#if 1
        { ZSTD_compressBlock_fast, ZSTD_compressBlock_greedy, ZSTD_compressBlock_lazy, ZSTD_compressBlock_lazy2, ZSTD_compressBlock_btlazy2, ZSTD_compressBlock_btopt },
#else
        { ZSTD_compressBlock_fast_extDict, ZSTD_compressBlock_greedy_extDict, ZSTD_compressBlock_lazy_extDict,ZSTD_compressBlock_lazy2_extDict, ZSTD_compressBlock_btlazy2_extDict, ZSTD_compressBlock_btopt_extDict },
#endif
        { ZSTD_compressBlock_fast_extDict, ZSTD_compressBlock_greedy_extDict, ZSTD_compressBlock_lazy_extDict,ZSTD_compressBlock_lazy2_extDict, ZSTD_compressBlock_btlazy2_extDict, ZSTD_compressBlock_btopt_extDict }
    };

    return blockCompressor[extDict][(U32)strat];
}


static size_t ZSTD_compressBlock_internal(ZSTD_CCtx* zc, void* dst, size_t dstCapacity, const void* src, size_t srcSize)
{
    ZSTD_blockCompressor blockCompressor = ZSTD_selectBlockCompressor(zc->params.cParams.strategy, zc->lowLimit < zc->dictLimit);
    if (srcSize < MIN_CBLOCK_SIZE+ZSTD_blockHeaderSize+1) return 0;   /* don't even attempt compression below a certain srcSize */
    blockCompressor(zc, src, srcSize);
    return ZSTD_compressSequences(zc, dst, dstCapacity, srcSize);
}




static size_t ZSTD_compress_generic (ZSTD_CCtx* zc,
                                        void* dst, size_t dstCapacity,
                                  const void* src, size_t srcSize)
{
    size_t blockSize = zc->blockSize;
    size_t remaining = srcSize;
    const BYTE* ip = (const BYTE*)src;
    BYTE* const ostart = (BYTE*)dst;
    BYTE* op = ostart;
    const U32 maxDist = 1 << zc->params.cParams.windowLog;
    ZSTD_stats_t* stats = &zc->seqStore.stats;

    ZSTD_statsInit(stats);

    while (remaining) {
        size_t cSize;
        ZSTD_statsResetFreqs(stats);

        if (dstCapacity < ZSTD_blockHeaderSize + MIN_CBLOCK_SIZE) return ERROR(dstSize_tooSmall);   /* not enough space to store compressed block */
        if (remaining < blockSize) blockSize = remaining;

        if ((U32)(ip+blockSize - zc->base) > zc->loadedDictEnd + maxDist) {
            /* enforce maxDist */
            U32 const newLowLimit = (U32)(ip+blockSize - zc->base) - maxDist;
            if (zc->lowLimit < newLowLimit) zc->lowLimit = newLowLimit;
            if (zc->dictLimit < zc->lowLimit) zc->dictLimit = zc->lowLimit;
        }

        cSize = ZSTD_compressBlock_internal(zc, op+ZSTD_blockHeaderSize, dstCapacity-ZSTD_blockHeaderSize, ip, blockSize);
        if (ZSTD_isError(cSize)) return cSize;

        if (cSize == 0) {  /* block is not compressible */
            cSize = ZSTD_noCompressBlock(op, dstCapacity, ip, blockSize);
            if (ZSTD_isError(cSize)) return cSize;
        } else {
            op[0] = (BYTE)(cSize>>16);
            op[1] = (BYTE)(cSize>>8);
            op[2] = (BYTE)cSize;
            op[0] += (BYTE)(bt_compressed << 6); /* is a compressed block */
            cSize += 3;
        }

        remaining -= blockSize;
        dstCapacity -= cSize;
        ip += blockSize;
        op += cSize;
    }

    ZSTD_statsPrint(stats, zc->params.cParams.searchLength);
    return op-ostart;
}


static size_t ZSTD_compressContinue_internal (ZSTD_CCtx* zc,
                              void* dst, size_t dstCapacity,
                        const void* src, size_t srcSize,
                               U32 frame)
{
    const BYTE* const ip = (const BYTE*) src;
    size_t hbSize = 0;

    if (frame && (zc->stage==0)) {
        hbSize = zc->hbSize;
        if (dstCapacity <= hbSize) return ERROR(dstSize_tooSmall);
        zc->stage = 1;
        memcpy(dst, zc->headerBuffer, hbSize);
        dstCapacity -= hbSize;
        dst = (char*)dst + hbSize;
    }

    /* Check if blocks follow each other */
    if (src != zc->nextSrc) {
        /* not contiguous */
        size_t const delta = zc->nextSrc - ip;
        zc->lowLimit = zc->dictLimit;
        zc->dictLimit = (U32)(zc->nextSrc - zc->base);
        zc->dictBase = zc->base;
        zc->base -= delta;
        zc->nextToUpdate = zc->dictLimit;
        if (zc->dictLimit - zc->lowLimit < 8) zc->lowLimit = zc->dictLimit;   /* too small extDict */
    }

    /* preemptive overflow correction */
    if (zc->lowLimit > (1<<30)) {
        U32 const btplus = (zc->params.cParams.strategy == ZSTD_btlazy2) || (zc->params.cParams.strategy == ZSTD_btopt);
        U32 const chainMask = (1 << (zc->params.cParams.chainLog - btplus)) - 1;
        U32 const newLowLimit = zc->lowLimit & chainMask;   /* preserve position % chainSize */
        U32 const correction = zc->lowLimit - newLowLimit;
        ZSTD_reduceIndex(zc, correction);
        zc->base += correction;
        zc->dictBase += correction;
        zc->lowLimit = newLowLimit;
        zc->dictLimit -= correction;
        if (zc->nextToUpdate < correction) zc->nextToUpdate = 0;
        else zc->nextToUpdate -= correction;
    }

    /* if input and dictionary overlap : reduce dictionary (presumed modified by input) */
    if ((ip+srcSize > zc->dictBase + zc->lowLimit) && (ip < zc->dictBase + zc->dictLimit)) {
        zc->lowLimit = (U32)(ip + srcSize - zc->dictBase);
        if (zc->lowLimit > zc->dictLimit) zc->lowLimit = zc->dictLimit;
    }

    zc->nextSrc = ip + srcSize;
    {   size_t const cSize = frame ?
                             ZSTD_compress_generic (zc, dst, dstCapacity, src, srcSize) :
                             ZSTD_compressBlock_internal (zc, dst, dstCapacity, src, srcSize);
        if (ZSTD_isError(cSize)) return cSize;
        return cSize + hbSize;
    }
}


size_t ZSTD_compressContinue (ZSTD_CCtx* zc,
                              void* dst, size_t dstCapacity,
                        const void* src, size_t srcSize)
{
    return ZSTD_compressContinue_internal(zc, dst, dstCapacity, src, srcSize, 1);
}


size_t ZSTD_compressBlock(ZSTD_CCtx* zc, void* dst, size_t dstCapacity, const void* src, size_t srcSize)
{
    if (srcSize > ZSTD_BLOCKSIZE_MAX) return ERROR(srcSize_wrong);
    ZSTD_LOG_BLOCK("%p: ZSTD_compressBlock searchLength=%d\n", zc->base, zc->params.cParams.searchLength);
    return ZSTD_compressContinue_internal(zc, dst, dstCapacity, src, srcSize, 0);
}


static size_t ZSTD_loadDictionaryContent(ZSTD_CCtx* zc, const void* src, size_t srcSize)
{
    const BYTE* const ip = (const BYTE*) src;
    const BYTE* const iend = ip + srcSize;

    /* input becomes current prefix */
    zc->lowLimit = zc->dictLimit;
    zc->dictLimit = (U32)(zc->nextSrc - zc->base);
    zc->dictBase = zc->base;
    zc->base += ip - zc->nextSrc;
    zc->nextToUpdate = zc->dictLimit;
    zc->loadedDictEnd = (U32)(iend - zc->base);

    zc->nextSrc = iend;
    if (srcSize <= 8) return 0;

    switch(zc->params.cParams.strategy)
    {
    case ZSTD_fast:
        ZSTD_fillHashTable (zc, iend, zc->params.cParams.searchLength);
        break;

    case ZSTD_greedy:
    case ZSTD_lazy:
    case ZSTD_lazy2:
        ZSTD_insertAndFindFirstIndex (zc, iend-8, zc->params.cParams.searchLength);
        break;

    case ZSTD_btlazy2:
    case ZSTD_btopt:
        ZSTD_updateTree(zc, iend-8, iend, 1 << zc->params.cParams.searchLog, zc->params.cParams.searchLength);
        break;

    default:
        return ERROR(GENERIC);   /* strategy doesn't exist; impossible */
    }

    zc->nextToUpdate = zc->loadedDictEnd;
    return 0;
}


/* Dictionary format :
     Magic == ZSTD_DICT_MAGIC (4 bytes)
     HUF_writeCTable(256)
     Dictionary content
*/
/*! ZSTD_loadDictEntropyStats() :
    @return : size read from dictionary */
static size_t ZSTD_loadDictEntropyStats(ZSTD_CCtx* zc, const void* dict, size_t dictSize)
{
    /* note : magic number already checked */
    size_t offcodeHeaderSize, matchlengthHeaderSize, litlengthHeaderSize, errorCode;
    short offcodeNCount[MaxOff+1];
    unsigned offcodeMaxValue = MaxOff, offcodeLog = OffFSELog;
    short matchlengthNCount[MaxML+1];
    unsigned matchlengthMaxValue = MaxML, matchlengthLog = MLFSELog;
    short litlengthNCount[MaxLL+1];
    unsigned litlengthMaxValue = MaxLL, litlengthLog = LLFSELog;

    size_t const hufHeaderSize = HUF_readCTable(zc->hufTable, 255, dict, dictSize);
    if (HUF_isError(hufHeaderSize)) return ERROR(dictionary_corrupted);
    zc->flagStaticTables = 1;
    dict = (const char*)dict + hufHeaderSize;
    dictSize -= hufHeaderSize;

    offcodeHeaderSize = FSE_readNCount(offcodeNCount, &offcodeMaxValue, &offcodeLog, dict, dictSize);
    if (FSE_isError(offcodeHeaderSize)) return ERROR(dictionary_corrupted);
    errorCode = FSE_buildCTable(zc->offcodeCTable, offcodeNCount, offcodeMaxValue, offcodeLog);
    if (FSE_isError(errorCode)) return ERROR(dictionary_corrupted);
    dict = (const char*)dict + offcodeHeaderSize;
    dictSize -= offcodeHeaderSize;

    matchlengthHeaderSize = FSE_readNCount(matchlengthNCount, &matchlengthMaxValue, &matchlengthLog, dict, dictSize);
    if (FSE_isError(matchlengthHeaderSize)) return ERROR(dictionary_corrupted);
    errorCode = FSE_buildCTable(zc->matchlengthCTable, matchlengthNCount, matchlengthMaxValue, matchlengthLog);
    if (FSE_isError(errorCode)) return ERROR(dictionary_corrupted);
    dict = (const char*)dict + matchlengthHeaderSize;
    dictSize -= matchlengthHeaderSize;

    litlengthHeaderSize = FSE_readNCount(litlengthNCount, &litlengthMaxValue, &litlengthLog, dict, dictSize);
    if (FSE_isError(litlengthHeaderSize)) return ERROR(dictionary_corrupted);
    errorCode = FSE_buildCTable(zc->litlengthCTable, litlengthNCount, litlengthMaxValue, litlengthLog);
    if (FSE_isError(errorCode)) return ERROR(dictionary_corrupted);

    return hufHeaderSize + offcodeHeaderSize + matchlengthHeaderSize + litlengthHeaderSize;
}

/** ZSTD_compress_insertDictionary() :
*   @return : 0, or an error code */
static size_t ZSTD_compress_insertDictionary(ZSTD_CCtx* zc, const void* dict, size_t dictSize)
{
    if ((dict==NULL) || (dictSize<=4)) return 0;

    /* default : dict is pure content */
    if (MEM_readLE32(dict) != ZSTD_DICT_MAGIC) return ZSTD_loadDictionaryContent(zc, dict, dictSize);

    /* known magic number : dict is parsed for entropy stats and content */
    {   size_t const eSize = ZSTD_loadDictEntropyStats(zc, (const char*)dict+4 /* skip magic */, dictSize-4) + 4;
        if (ZSTD_isError(eSize)) return eSize;
        return ZSTD_loadDictionaryContent(zc, (const char*)dict+eSize, dictSize-eSize);
    }
}

/*! ZSTD_compressBegin_internal() :
*   @return : 0, or an error code */
static size_t ZSTD_compressBegin_internal(ZSTD_CCtx* zc,
                             const void* dict, size_t dictSize,
                                   ZSTD_parameters params, U64 pledgedSrcSize)
{
    U32 hashLog3 = (pledgedSrcSize || pledgedSrcSize >= 8192) ? ZSTD_HASHLOG3_MAX : ((pledgedSrcSize >= 2048) ? ZSTD_HASHLOG3_MIN + 1 : ZSTD_HASHLOG3_MIN);
    zc->hashLog3 = (params.cParams.searchLength==3) ? hashLog3 : 0;
//    printf("windowLog=%d hashLog=%d hashLog3=%d \n", params.windowLog, params.hashLog, zc->hashLog3);

    { size_t const errorCode = ZSTD_resetCCtx_advanced(zc, params);
      if (ZSTD_isError(errorCode)) return errorCode; }

    /* Write Frame Header into ctx headerBuffer */
    MEM_writeLE32(zc->headerBuffer, ZSTD_MAGICNUMBER);
    {   BYTE* const op = (BYTE*)zc->headerBuffer;
        U32 const fcsId = (pledgedSrcSize>0) + (pledgedSrcSize>=256) + (pledgedSrcSize>=65536+256);   /* 0-3 */
        BYTE fdescriptor = (BYTE)(params.cParams.windowLog - ZSTD_WINDOWLOG_ABSOLUTEMIN);   /* windowLog : 4 KB - 128 MB */
        fdescriptor |= (BYTE)(fcsId << 6);
        op[4] = fdescriptor;
        switch(fcsId)
        {
            default:   /* impossible */
            case 0 : break;
            case 1 : op[5] = (BYTE)(pledgedSrcSize); break;
            case 2 : MEM_writeLE16(op+5, (U16)(pledgedSrcSize-256)); break;
            case 3 : MEM_writeLE64(op+5, (U64)(pledgedSrcSize)); break;
        }
        zc->hbSize = ZSTD_frameHeaderSize_min + ZSTD_fcs_fieldSize[fcsId];
    }

    zc->stage = 0;
    return ZSTD_compress_insertDictionary(zc, dict, dictSize);
}


/*! ZSTD_compressBegin_advanced() :
*   @return : 0, or an error code */
size_t ZSTD_compressBegin_advanced(ZSTD_CCtx* zc,
                             const void* dict, size_t dictSize,
                                   ZSTD_parameters params, U64 pledgedSrcSize)
{
    /* compression parameters verification and optimization */
    { size_t const errorCode = ZSTD_checkCParams_advanced(params.cParams, pledgedSrcSize);
      if (ZSTD_isError(errorCode)) return errorCode; }

    return ZSTD_compressBegin_internal(zc, dict, dictSize, params, pledgedSrcSize);
}


size_t ZSTD_compressBegin_usingDict(ZSTD_CCtx* zc, const void* dict, size_t dictSize, int compressionLevel)
{
    ZSTD_parameters params;
    params.cParams = ZSTD_getCParams(compressionLevel, 0, dictSize);
    params.fParams.contentSizeFlag = 0;
    ZSTD_adjustCParams(&params.cParams, 0, dictSize);
    ZSTD_LOG_BLOCK("%p: ZSTD_compressBegin_usingDict compressionLevel=%d\n", zc->base, compressionLevel);
    return ZSTD_compressBegin_internal(zc, dict, dictSize, params, 0);
}


size_t ZSTD_compressBegin_targetSrcSize(ZSTD_CCtx* zc, const void* dict, size_t dictSize, size_t targetSrcSize, int compressionLevel)
{
    ZSTD_parameters params;
    params.cParams = ZSTD_getCParams(compressionLevel, targetSrcSize, dictSize);
    params.fParams.contentSizeFlag = 1;
    ZSTD_adjustCParams(&params.cParams, targetSrcSize, dictSize);
    ZSTD_LOG_BLOCK("%p: ZSTD_compressBegin_targetSrcSize compressionLevel=%d\n", zc->base, compressionLevel);
    return ZSTD_compressBegin_internal(zc, dict, dictSize, params, targetSrcSize);
}


size_t ZSTD_compressBegin(ZSTD_CCtx* zc, int compressionLevel)
{
    ZSTD_LOG_BLOCK("%p: ZSTD_compressBegin compressionLevel=%d\n", zc->base, compressionLevel);
    return ZSTD_compressBegin_usingDict(zc, NULL, 0, compressionLevel);
}


/*! ZSTD_compressEnd() :
*   Write frame epilogue.
*   @return : nb of bytes written into dst (or an error code) */
size_t ZSTD_compressEnd(ZSTD_CCtx* zc, void* dst, size_t dstCapacity)
{
    BYTE* op = (BYTE*)dst;
    size_t hbSize = 0;

    /* special case : empty frame : header still within internal buffer */
    if (zc->stage==0) {
        hbSize = zc->hbSize;
        if (dstCapacity <= hbSize) return ERROR(dstSize_tooSmall);
        zc->stage = 1;
        memcpy(dst, zc->headerBuffer, hbSize);
        dstCapacity -= hbSize;
        op += hbSize;
    }

    /* frame epilogue */
    if (dstCapacity < 3) return ERROR(dstSize_tooSmall);
    op[0] = (BYTE)(bt_end << 6);
    op[1] = 0;
    op[2] = 0;

    return 3+hbSize;
}


size_t ZSTD_compress_usingPreparedCCtx(ZSTD_CCtx* cctx, const ZSTD_CCtx* preparedCCtx,
                                       void* dst, size_t dstCapacity,
                                 const void* src, size_t srcSize)
{
    {   size_t const errorCode = ZSTD_copyCCtx(cctx, preparedCCtx);
        if (ZSTD_isError(errorCode)) return errorCode;
    }
    {   size_t const cSize = ZSTD_compressContinue(cctx, dst, dstCapacity, src, srcSize);
        if (ZSTD_isError(cSize)) return cSize;
        {   size_t const endSize = ZSTD_compressEnd(cctx, (char*)dst+cSize, dstCapacity-cSize);
            if (ZSTD_isError(endSize)) return endSize;
            return cSize + endSize;
    }   }
}


static size_t ZSTD_compress_internal (ZSTD_CCtx* ctx,
                               void* dst, size_t dstCapacity,
                         const void* src, size_t srcSize,
                         const void* dict,size_t dictSize,
                               ZSTD_parameters params)
{
    BYTE* const ostart = (BYTE*)dst;
    BYTE* op = ostart;

    /* Init */
    { size_t const errorCode = ZSTD_compressBegin_internal(ctx, dict, dictSize, params, srcSize);
      if(ZSTD_isError(errorCode)) return errorCode; }

    /* body (compression) */
    { size_t const oSize = ZSTD_compressContinue (ctx, op,  dstCapacity, src, srcSize);
      if(ZSTD_isError(oSize)) return oSize;
      op += oSize;
      dstCapacity -= oSize; }

    /* Close frame */
    { size_t const oSize = ZSTD_compressEnd(ctx, op, dstCapacity);
      if(ZSTD_isError(oSize)) return oSize;
      op += oSize; }

    return (op - ostart);
}

size_t ZSTD_compress_advanced (ZSTD_CCtx* ctx,
                               void* dst, size_t dstCapacity,
                         const void* src, size_t srcSize,
                         const void* dict,size_t dictSize,
                               ZSTD_parameters params)
{
    size_t const errorCode = ZSTD_checkCParams_advanced(params.cParams, srcSize);
    if (ZSTD_isError(errorCode)) return errorCode;
    return ZSTD_compress_internal(ctx, dst, dstCapacity, src, srcSize, dict, dictSize, params);
}

size_t ZSTD_compress_usingDict(ZSTD_CCtx* ctx, void* dst, size_t dstCapacity, const void* src, size_t srcSize, const void* dict, size_t dictSize, int compressionLevel)
{
    ZSTD_parameters params;
    ZSTD_LOG_BLOCK("%p: ZSTD_compress_usingDict srcSize=%d dictSize=%d compressionLevel=%d\n", ctx->base, (int)srcSize, (int)dictSize, compressionLevel);
    params.cParams =  ZSTD_getCParams(compressionLevel, srcSize, dictSize);
    params.fParams.contentSizeFlag = 1;
    ZSTD_adjustCParams(&params.cParams, srcSize, dictSize);
    return ZSTD_compress_internal(ctx, dst, dstCapacity, src, srcSize, dict, dictSize, params);
}

size_t ZSTD_compressCCtx (ZSTD_CCtx* ctx, void* dst, size_t dstCapacity, const void* src, size_t srcSize, int compressionLevel)
{
    ZSTD_LOG_BLOCK("%p: ZSTD_compressCCtx srcSize=%d compressionLevel=%d\n", ctx->base, (int)srcSize, compressionLevel);
    return ZSTD_compress_usingDict(ctx, dst, dstCapacity, src, srcSize, NULL, 0, compressionLevel);
}

size_t ZSTD_compress(void* dst, size_t dstCapacity, const void* src, size_t srcSize, int compressionLevel)
{
    size_t result;
    ZSTD_CCtx ctxBody;
    memset(&ctxBody, 0, sizeof(ctxBody));
    result = ZSTD_compressCCtx(&ctxBody, dst, dstCapacity, src, srcSize, compressionLevel);
    free(ctxBody.workSpace);   /* can't free ctxBody, since it's on stack; just free heap content */
    return result;
}


/*-=====  Pre-defined compression levels  =====-*/

#define ZSTD_MAX_CLEVEL 22
unsigned ZSTD_maxCLevel(void) { return ZSTD_MAX_CLEVEL; }

static const ZSTD_compressionParameters ZSTD_defaultCParameters[4][ZSTD_MAX_CLEVEL+1] = {
{   /* "default" */
    /* W,  C,  H,  S,  L, SL, strat */
    {  0,  0,  0,  0,  0,  0, ZSTD_fast    },  /* level  0 - never used */
    { 19, 13, 14,  1,  7,  4, ZSTD_fast    },  /* level  1 */
    { 19, 15, 16,  1,  6,  4, ZSTD_fast    },  /* level  2 */
    { 20, 18, 20,  1,  6,  4, ZSTD_fast    },  /* level  3 */
    { 20, 13, 17,  2,  5,  4, ZSTD_greedy  },  /* level  4.*/
    { 20, 15, 18,  3,  5,  4, ZSTD_greedy  },  /* level  5 */
    { 21, 16, 19,  2,  5,  4, ZSTD_lazy    },  /* level  6 */
    { 21, 17, 20,  3,  5,  4, ZSTD_lazy    },  /* level  7 */
    { 21, 18, 20,  3,  5,  4, ZSTD_lazy2   },  /* level  8.*/
    { 21, 20, 20,  3,  5,  4, ZSTD_lazy2   },  /* level  9 */
    { 21, 19, 21,  4,  5,  4, ZSTD_lazy2   },  /* level 10 */
    { 22, 20, 22,  4,  5,  4, ZSTD_lazy2   },  /* level 11 */
    { 22, 20, 22,  5,  5,  4, ZSTD_lazy2   },  /* level 12 */
    { 22, 21, 22,  5,  5,  4, ZSTD_lazy2   },  /* level 13 */
    { 22, 21, 22,  6,  5,  4, ZSTD_lazy2   },  /* level 14 */
    { 22, 21, 21,  5,  5,  4, ZSTD_btlazy2 },  /* level 15 */
    { 23, 22, 22,  5,  5,  4, ZSTD_btlazy2 },  /* level 16 */
    { 23, 22, 22,  6,  5, 22, ZSTD_btopt   },  /* level 17 */
    { 22, 22, 22,  5,  3, 44, ZSTD_btopt   },  /* level 18 */
    { 23, 24, 22,  7,  3, 44, ZSTD_btopt   },  /* level 19 */
    { 25, 26, 22,  7,  3, 71, ZSTD_btopt   },  /* level 20 */
    { 26, 26, 24,  7,  3,256, ZSTD_btopt   },  /* level 21 */
    { 27, 28, 26,  9,  3,256, ZSTD_btopt   },  /* level 22 */
},
{   /* for srcSize <= 256 KB */
    /* W,  C,  H,  S,  L,  T, strat */
    {  0,  0,  0,  0,  0,  0, ZSTD_fast    },  /* level  0 */
    { 18, 14, 15,  1,  6,  4, ZSTD_fast    },  /* level  1 */
    { 18, 14, 16,  1,  5,  4, ZSTD_fast    },  /* level  2 */
    { 18, 14, 17,  1,  5,  4, ZSTD_fast    },  /* level  3.*/
    { 18, 14, 15,  4,  4,  4, ZSTD_greedy  },  /* level  4 */
    { 18, 16, 17,  4,  4,  4, ZSTD_greedy  },  /* level  5 */
    { 18, 17, 17,  3,  4,  4, ZSTD_lazy    },  /* level  6 */
    { 18, 17, 17,  4,  4,  4, ZSTD_lazy    },  /* level  7 */
    { 18, 17, 17,  4,  4,  4, ZSTD_lazy2   },  /* level  8 */
    { 18, 17, 17,  5,  4,  4, ZSTD_lazy2   },  /* level  9 */
    { 18, 17, 17,  6,  4,  4, ZSTD_lazy2   },  /* level 10 */
    { 18, 17, 17,  7,  4,  4, ZSTD_lazy2   },  /* level 11 */
    { 18, 18, 17,  4,  4,  4, ZSTD_btlazy2 },  /* level 12 */
    { 18, 19, 17,  7,  4,  4, ZSTD_btlazy2 },  /* level 13.*/
    { 18, 17, 19,  8,  4, 24, ZSTD_btopt   },  /* level 14.*/
    { 18, 19, 19,  8,  4, 48, ZSTD_btopt   },  /* level 15.*/
    { 18, 19, 18,  9,  4,128, ZSTD_btopt   },  /* level 16.*/
    { 18, 19, 18,  9,  4,192, ZSTD_btopt   },  /* level 17.*/
    { 18, 19, 18,  9,  4,256, ZSTD_btopt   },  /* level 18.*/
    { 18, 19, 18, 10,  4,256, ZSTD_btopt   },  /* level 19.*/
    { 18, 19, 18, 11,  4,256, ZSTD_btopt   },  /* level 20.*/
    { 18, 19, 18, 12,  4,256, ZSTD_btopt   },  /* level 21.*/
    { 18, 19, 18, 12,  4,256, ZSTD_btopt   },  /* level 22*/
},
{   /* for srcSize <= 128 KB */
    /* W,  C,  H,  S,  L,  T, strat */
    {  0,  0,  0,  0,  0,  0, ZSTD_fast    },  /* level  0 - never used */
    { 17, 12, 13,  1,  6,  4, ZSTD_fast    },  /* level  1 */
    { 17, 13, 16,  1,  5,  4, ZSTD_fast    },  /* level  2 */
    { 17, 13, 14,  2,  5,  4, ZSTD_greedy  },  /* level  3 */
    { 17, 13, 15,  3,  4,  4, ZSTD_greedy  },  /* level  4 */
    { 17, 15, 17,  4,  4,  4, ZSTD_greedy  },  /* level  5 */
    { 17, 16, 17,  3,  4,  4, ZSTD_lazy    },  /* level  6 */
    { 17, 15, 17,  4,  4,  4, ZSTD_lazy2   },  /* level  7 */
    { 17, 17, 17,  4,  4,  4, ZSTD_lazy2   },  /* level  8 */
    { 17, 17, 17,  5,  4,  4, ZSTD_lazy2   },  /* level  9 */
    { 17, 17, 17,  6,  4,  4, ZSTD_lazy2   },  /* level 10 */
    { 17, 17, 17,  7,  4,  4, ZSTD_lazy2   },  /* level 11 */
    { 17, 17, 17,  8,  4,  4, ZSTD_lazy2   },  /* level 12 */
    { 17, 18, 17,  6,  4,  4, ZSTD_btlazy2 },  /* level 13.*/
    { 17, 17, 17,  7,  3,  8, ZSTD_btopt   },  /* level 14.*/
    { 17, 17, 17,  7,  3, 16, ZSTD_btopt   },  /* level 15.*/
    { 17, 18, 17,  7,  3, 32, ZSTD_btopt   },  /* level 16.*/
    { 17, 18, 17,  7,  3, 64, ZSTD_btopt   },  /* level 17.*/
    { 17, 18, 17,  7,  3,256, ZSTD_btopt   },  /* level 18.*/
    { 17, 18, 17,  8,  3,256, ZSTD_btopt   },  /* level 19.*/
    { 17, 18, 17,  9,  3,256, ZSTD_btopt   },  /* level 20.*/
    { 17, 18, 17, 10,  3,256, ZSTD_btopt   },  /* level 21.*/
    { 17, 18, 17, 11,  3,256, ZSTD_btopt   },  /* level 22.*/
},
{   /* for srcSize <= 16 KB */
    /* W,  C,  H,  S,  L,  T, strat */
    {  0,  0,  0,  0,  0,  0, ZSTD_fast    },  /* level  0 -- never used */
    { 14, 14, 14,  1,  4,  4, ZSTD_fast    },  /* level  1 */
    { 14, 14, 15,  1,  4,  4, ZSTD_fast    },  /* level  2 */
    { 14, 14, 14,  4,  4,  4, ZSTD_greedy  },  /* level  3.*/
    { 14, 14, 14,  3,  4,  4, ZSTD_lazy    },  /* level  4.*/
    { 14, 14, 14,  4,  4,  4, ZSTD_lazy2   },  /* level  5 */
    { 14, 14, 14,  5,  4,  4, ZSTD_lazy2   },  /* level  6 */
    { 14, 14, 14,  6,  4,  4, ZSTD_lazy2   },  /* level  7.*/
    { 14, 14, 14,  7,  4,  4, ZSTD_lazy2   },  /* level  8.*/
    { 14, 15, 14,  6,  4,  4, ZSTD_btlazy2 },  /* level  9.*/
    { 14, 15, 14,  3,  3,  6, ZSTD_btopt   },  /* level 10.*/
    { 14, 15, 14,  6,  3,  8, ZSTD_btopt   },  /* level 11.*/
    { 14, 15, 14,  6,  3, 16, ZSTD_btopt   },  /* level 12.*/
    { 14, 15, 14,  6,  3, 24, ZSTD_btopt   },  /* level 13.*/
    { 14, 15, 15,  6,  3, 48, ZSTD_btopt   },  /* level 14.*/
    { 14, 15, 15,  6,  3, 64, ZSTD_btopt   },  /* level 15.*/
    { 14, 15, 15,  6,  3, 96, ZSTD_btopt   },  /* level 16.*/
    { 14, 15, 15,  6,  3,128, ZSTD_btopt   },  /* level 17.*/
    { 14, 15, 15,  6,  3,256, ZSTD_btopt   },  /* level 18.*/
    { 14, 15, 15,  7,  3,256, ZSTD_btopt   },  /* level 19.*/
    { 14, 15, 15,  8,  3,256, ZSTD_btopt   },  /* level 20.*/
    { 14, 15, 15,  9,  3,256, ZSTD_btopt   },  /* level 21.*/
    { 14, 15, 15, 10,  3,256, ZSTD_btopt   },  /* level 22.*/
},
};

/*! ZSTD_getParams() :
*   @return ZSTD_parameters structure for a selected compression level and srcSize.
*   `srcSize` value is optional, select 0 if not known */
ZSTD_compressionParameters ZSTD_getCParams(int compressionLevel, U64 srcSize, size_t dictSize)
{
    ZSTD_compressionParameters cp;
    size_t const addedSize = srcSize ? 0 : 500;
    U64 const rSize = srcSize+dictSize ? srcSize+dictSize+addedSize : (U64)-1;
    U32 const tableID = (rSize <= 256 KB) + (rSize <= 128 KB) + (rSize <= 16 KB);   /* intentional underflow for srcSizeHint == 0 */
    if (compressionLevel<=0) compressionLevel = 1;
    if (compressionLevel > ZSTD_MAX_CLEVEL) compressionLevel = ZSTD_MAX_CLEVEL;
    cp = ZSTD_defaultCParameters[tableID][compressionLevel];
    if (MEM_32bits()) {   /* auto-correction, for 32-bits mode */
        if (cp.windowLog > ZSTD_WINDOWLOG_MAX) cp.windowLog = ZSTD_WINDOWLOG_MAX;
        if (cp.chainLog > ZSTD_CHAINLOG_MAX) cp.chainLog = ZSTD_CHAINLOG_MAX;
        if (cp.hashLog > ZSTD_HASHLOG_MAX) cp.hashLog = ZSTD_HASHLOG_MAX;
    }
    return cp;
}<|MERGE_RESOLUTION|>--- conflicted
+++ resolved
@@ -1250,168 +1250,6 @@
 
 
 
-<<<<<<< HEAD
-=======
-/* ***********************
-*  Hash Chain
-*************************/
-
-#define NEXT_IN_CHAIN(d, mask)   chainTable[(d) & mask]
-
-/* Update chains up to ip (excluded)
-   Assumption : always within prefix (ie. not within extDict) */
-FORCE_INLINE
-U32 ZSTD_insertAndFindFirstIndex (ZSTD_CCtx* zc, const BYTE* ip, U32 mls)
-{
-    U32* const hashTable  = zc->hashTable;
-    const U32 hashLog = zc->params.cParams.hashLog;
-    U32* const chainTable = zc->chainTable;
-    const U32 chainMask = (1 << zc->params.cParams.chainLog) - 1;
-    const BYTE* const base = zc->base;
-    const U32 target = (U32)(ip - base);
-    U32 idx = zc->nextToUpdate;
-
-    while(idx < target) {
-        size_t const h = ZSTD_hashPtr(base+idx, hashLog, mls);
-        NEXT_IN_CHAIN(idx, chainMask) = hashTable[h];
-        hashTable[h] = idx;
-        idx++;
-    }
-
-    zc->nextToUpdate = target;
-    return hashTable[ZSTD_hashPtr(ip, hashLog, mls)];
-}
-
-
-/* Update hashTable3 up to ip (excluded)
-   Assumption : always within prefix (ie. not within extDict) */
-FORCE_INLINE
-U32 ZSTD_insertAndFindFirstIndexHash3 (ZSTD_CCtx* zc, const BYTE* ip)
-{
-    U32* const hashTable3  = zc->hashTable3;
-    U32 const hashLog3  = zc->hashLog3;
-    const BYTE* const base = zc->base;
-    U32 idx = zc->nextToUpdate3;
-    const U32 target = zc->nextToUpdate3 = (U32)(ip - base);
-    const size_t hash3 = ZSTD_hash3Ptr(ip, hashLog3);
-
-    while(idx < target) {
-        hashTable3[ZSTD_hash3Ptr(base+idx, hashLog3)] = idx;
-        idx++;
-    }
-
-    return hashTable3[hash3];
-}
-
-
-FORCE_INLINE /* inlining is important to hardwire a hot branch (template emulation) */
-size_t ZSTD_HcFindBestMatch_generic (
-                        ZSTD_CCtx* zc,   /* Index table will be updated */
-                        const BYTE* const ip, const BYTE* const iLimit,
-                        size_t* offsetPtr,
-                        const U32 maxNbAttempts, const U32 mls, const U32 extDict)
-{
-    U32* const chainTable = zc->chainTable;
-    const U32 chainSize = (1 << zc->params.cParams.chainLog);
-    const U32 chainMask = chainSize-1;
-    const BYTE* const base = zc->base;
-    const BYTE* const dictBase = zc->dictBase;
-    const U32 dictLimit = zc->dictLimit;
-    const BYTE* const prefixStart = base + dictLimit;
-    const BYTE* const dictEnd = dictBase + dictLimit;
-    const U32 lowLimit = zc->lowLimit;
-    const U32 current = (U32)(ip-base);
-    const U32 minChain = current > chainSize ? current - chainSize : 0;
-    int nbAttempts=maxNbAttempts;
-    const U32 minMatch = (mls == 3) ? 3 : 4;
-    size_t ml=minMatch-1;
-
-#if 0
-    if (minMatch == 3) { /* HC3 match finder */
-        U32 const matchIndex3 = ZSTD_insertAndFindFirstIndexHash3 (zc, ip);
-        if (matchIndex3>lowLimit && current - matchIndex3<(1<<18)) {
-            const BYTE* match;
-            size_t currentMl=0;
-            if ((!extDict) || matchIndex3 >= dictLimit) {
-                match = base + matchIndex3;
-                if (match[ml] == ip[ml]) currentMl = ZSTD_count(ip, match, iLimit); /* potentially better */
-            } else {
-                match = dictBase + matchIndex3;
-                if (MEM_readMINMATCH(match, MINMATCH) == MEM_readMINMATCH(ip, MINMATCH))   /* assumption : matchIndex3 <= dictLimit-4 (by table construction) */
-                    currentMl = ZSTD_count_2segments(ip+MINMATCH, match+MINMATCH, iLimit, dictEnd, prefixStart) + MINMATCH;
-            }
-
-            /* save best solution */
-            if (currentMl > ml) {
-                ml = currentMl; *offsetPtr = ZSTD_REP_MOVE + current - matchIndex3;
-                if (ip+currentMl == iLimit) return (ml>=MINMATCH) ? ml : 0; /* best possible, and avoid read overflow*/
-        }   }
-    }
-#endif
-
-    /* HC4 match finder */
-    U32 matchIndex = ZSTD_insertAndFindFirstIndex (zc, ip, mls);
-
-    for ( ; (matchIndex>lowLimit) && (nbAttempts) ; nbAttempts--) {
-        const BYTE* match;
-        size_t currentMl=0;
-        if ((!extDict) || matchIndex >= dictLimit) {
-            match = base + matchIndex;
-            if (match[ml] == ip[ml])   /* potentially better */
-                currentMl = ZSTD_count(ip, match, iLimit);
-        } else {
-            match = dictBase + matchIndex;
-            if (MEM_readMINMATCH(match, minMatch) == MEM_readMINMATCH(ip, minMatch))   /* assumption : matchIndex <= dictLimit-4 (by table construction) */
-                currentMl = ZSTD_count_2segments(ip+minMatch, match+minMatch, iLimit, dictEnd, prefixStart) + minMatch;
-        }
-
-        /* save best solution */
-        if (currentMl > ml) { ml = currentMl; *offsetPtr = ZSTD_REP_MOVE + current - matchIndex; if (ip+currentMl == iLimit) break; /* best possible, and avoid read overflow*/ }
-
-        if (matchIndex <= minChain) break;
-        matchIndex = NEXT_IN_CHAIN(matchIndex, chainMask);
-    }
-
-    return (ml>=minMatch) ? ml : 0;
-}
-
-
-FORCE_INLINE size_t ZSTD_HcFindBestMatch_selectMLS (
-                        ZSTD_CCtx* zc,
-                        const BYTE* ip, const BYTE* const iLimit,
-                        size_t* offsetPtr,
-                        const U32 maxNbAttempts, const U32 matchLengthSearch)
-{
-    switch(matchLengthSearch)
-    {
-    case 3 : return ZSTD_HcFindBestMatch_generic(zc, ip, iLimit, offsetPtr, maxNbAttempts, 3, 0);
-    default :
-    case 4 : return ZSTD_HcFindBestMatch_generic(zc, ip, iLimit, offsetPtr, maxNbAttempts, 4, 0);
-    case 5 : return ZSTD_HcFindBestMatch_generic(zc, ip, iLimit, offsetPtr, maxNbAttempts, 5, 0);
-    case 6 : return ZSTD_HcFindBestMatch_generic(zc, ip, iLimit, offsetPtr, maxNbAttempts, 6, 0);
-    }
-}
-
-
-FORCE_INLINE size_t ZSTD_HcFindBestMatch_extDict_selectMLS (
-                        ZSTD_CCtx* zc,
-                        const BYTE* ip, const BYTE* const iLimit,
-                        size_t* offsetPtr,
-                        const U32 maxNbAttempts, const U32 matchLengthSearch)
-{
-    switch(matchLengthSearch)
-    {
-    case 3 : return ZSTD_HcFindBestMatch_generic(zc, ip, iLimit, offsetPtr, maxNbAttempts, 3, 1);
-    default :
-    case 4 : return ZSTD_HcFindBestMatch_generic(zc, ip, iLimit, offsetPtr, maxNbAttempts, 4, 1);
-    case 5 : return ZSTD_HcFindBestMatch_generic(zc, ip, iLimit, offsetPtr, maxNbAttempts, 5, 1);
-    case 6 : return ZSTD_HcFindBestMatch_generic(zc, ip, iLimit, offsetPtr, maxNbAttempts, 6, 1);
-    }
-}
-
-
-
->>>>>>> d7bee33c
 /*-*************************************
 *  Binary Tree search
 ***************************************/
@@ -1675,14 +1513,13 @@
 
 
 
-
 /* ***********************
 *  Hash Chain
 *************************/
 
 #define NEXT_IN_CHAIN(d, mask)   chainTable[(d) & mask]
 
-<<<<<<< HEAD
+
 /* Update chains up to ip (excluded)
    Assumption : always within prefix (ie. not within extDict) */
 FORCE_INLINE
@@ -1695,26 +1532,6 @@
     const BYTE* const base = zc->base;
     const U32 target = (U32)(ip - base);
     U32 idx = zc->nextToUpdate;
-=======
-_storeSequence:
-        /* store sequence */
-        {   size_t const litLength = start - anchor;
-            ZSTD_storeSeq(seqStorePtr, litLength, anchor, offset, matchLength-MINMATCH);
-            anchor = ip = start + matchLength;
-        }
-
-        /* check immediate repcode */
-        while ( (ip <= ilimit)
-             && (MEM_read32(ip) == MEM_read32(ip - rep[1])) ) {
-            /* store sequence */
-            matchLength = ZSTD_count(ip+EQUAL_READ32, ip+EQUAL_READ32-rep[1], iend) + EQUAL_READ32;
-            offset = rep[1]; rep[1] = rep[0]; rep[0] = (U32)offset;  /* swap offset history */
-            ZSTD_storeSeq(seqStorePtr, 0, anchor, 0, matchLength-MINMATCH);
-            ip += matchLength;
-            anchor = ip;
-            continue;   /* faster when present ... (?) */
-    }    }
->>>>>>> d7bee33c
 
     while(idx < target) {
         size_t const h = ZSTD_hashPtr(base+idx, hashLog, mls);
@@ -1776,17 +1593,6 @@
     return ml;
 }
 
-<<<<<<< HEAD
-=======
-        /* catch up */
-        if (offset >= ZSTD_REP_NUM) {
-            U32 matchIndex = (U32)((start-base) - (offset - ZSTD_REP_MOVE));
-            const BYTE* match = (matchIndex < dictLimit) ? dictBase + matchIndex : base + matchIndex;
-            const BYTE* const mStart = (matchIndex < dictLimit) ? dictStart : prefixStart;
-            while ((start>anchor) && (match>mStart) && (start[-1] == match[-1])) { start--; match--; matchLength++; }
-            rep[1] = rep[0]; rep[0] = (U32)(offset - ZSTD_REP_MOVE);
-        }
->>>>>>> d7bee33c
 
 FORCE_INLINE size_t ZSTD_HcFindBestMatch_selectMLS (
                         ZSTD_CCtx* zc,
@@ -2124,28 +1930,8 @@
         }
 
         /* store sequence */
-<<<<<<< HEAD
 _storeSequence:
         {   size_t const litLength = start - anchor;
-=======
-        {
-            if (offset >= ZSTD_REP_NUM) {
-                rep[2] = rep[1];
-                rep[1] = rep[0];
-                rep[0] = (U32)(offset - ZSTD_REP_MOVE);
-            } else {
-                if (offset != 0) {
-                    U32 temp = rep[offset];
-                    if (offset > 1) rep[2] = rep[1];
-                    if (offset > 0) rep[1] = rep[0];
-                    rep[0] = temp;
-                }
-
-                if (offset<=1 && start==anchor) offset = 1-offset;
-            }
-
-            size_t const litLength = start - anchor;
->>>>>>> d7bee33c
             ZSTD_storeSeq(seqStorePtr, litLength, anchor, offset, matchLength-MINMATCH);
             anchor = ip = start + matchLength;
         }
